site_name: Volto Developer Documentation
docs_dir: ./source
site_dir: ./build
repo_url: 'https://github.com/plone/volto'
copyright: 'Made with ❤️ by the Plone Community - All code owned by the Plone Foundation'
theme:
  name: 'material'
#   custom_dir: 'theme'
  logo: 'images/volto-h-transparent.svg'
  favicon: 'images/favicon.ico'
  palette:
    primary: 'teal'
    accent: 'red'
  font:
    text: 'Poppins'
    code: 'Source Code Pro'
extra_css:
  - 'stylesheets/extra.oct2020.css'
  - 'stylesheets/pygments.css'

nav:
  - Getting Started: 'getting-started/install.md'
  - Design principles: 'design-principles/index.md'
  - Configuration:
      - What is configurable?: 'configuration/how-to.md'
      - Settings reference guide: 'configuration/settings-reference.md'
      - Internal proxy: 'configuration/internalproxy.md'
      - Richeditor settings: 'configuration/richeditor-settings.md'
      - Multilingual: 'configuration/multilingual.md'
  - Semantic UI:
      - About Semantic UI: 'semantic-ui/about-semantic.md'
      - Semantic UI Theming: 'semantic-ui/semanticui-theming.md'
      - Theming Engine: 'semantic-ui/theming-engine.md'
  - Theming:
      - Theming strategy: 'theming/theming-strategy.md'
      - Custom styling: 'theming/custom-styling.md'
      - Intregrate third party: 'theming/integrate-third-party.md'
  - Customizing:
      - Creating a project: 'customizing/creating-project.md'
      - Folder structure: 'customizing/folder-structure.md'
      - Customizing components: 'customizing/customizing-components.md'
      - Customizing views: 'customizing/customizing-views.md'
      - Creating new views: 'customizing/creating-views.md'
      - Creating Add-on packages: 'customizing/add-ons.md'
      - Internationalization: 'customizing/i18n.md'
      - Express middleware: 'customizing/express.md'
  - Blocks:
      - Introduction: 'blocks/introduction.md'
      - Anatomy: 'blocks/anatomy.md'
      - Settings: 'blocks/settings.md'
      - Edit components: 'blocks/editcomponent.md'
  - Recipes:
      - App component insertion point: 'recipes/appextras.md'
      - Lazy loading and code splitting: 'recipes/lazyload.md'
      - Overriding i18n messages: 'recipes/overridei18n.md'
  - Deploying:
      - Simple deployment: 'deploying/simple.md'
      - Using PM2: 'deploying/pm2.md'
      - Using apache: 'deploying/apache.md'
      - Using sentry: 'deploying/sentry.md'
  - Upgrade Guide: 'upgrade-guide/index.md'
  - Developer Guidelines:
      - Accessibility: 'developer-guidelines/accessibility-guidelines.md'
      - Language features: 'developer-guidelines/language-features.md'
      - React: 'developer-guidelines/react.md'
      - Redux: 'developer-guidelines/redux.md'
      - Routing: 'developer-guidelines/routing.md'
      - Linting: 'developer-guidelines/linting.md'
<<<<<<< HEAD
      - Language features: 'developer-guidelines/language-features.md'
      - Testing: 'developer-guidelines/testing.md'
=======
>>>>>>> a8672ac4
      - Acceptance tests: 'developer-guidelines/acceptance-tests.md'
  - Contributing:
      - Guidelines: 'contributing/guidelines.md'

markdown_extensions:
  - admonition
  - codehilite:
      guess_lang: false
  - pymdownx.superfences
  - pymdownx.magiclink
  - pymdownx.mark
  - pymdownx.details
  - pymdownx.tasklist
  - pymdownx.tabbed
  - pymdownx.emoji:
      emoji_generator: !!python/name:pymdownx.emoji.to_svg
  - toc:
      permalink: '#'<|MERGE_RESOLUTION|>--- conflicted
+++ resolved
@@ -66,11 +66,8 @@
       - Redux: 'developer-guidelines/redux.md'
       - Routing: 'developer-guidelines/routing.md'
       - Linting: 'developer-guidelines/linting.md'
-<<<<<<< HEAD
       - Language features: 'developer-guidelines/language-features.md'
       - Testing: 'developer-guidelines/testing.md'
-=======
->>>>>>> a8672ac4
       - Acceptance tests: 'developer-guidelines/acceptance-tests.md'
   - Contributing:
       - Guidelines: 'contributing/guidelines.md'
