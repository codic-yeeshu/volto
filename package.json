--- conflicted
+++ resolved
@@ -162,13 +162,8 @@
     "query-string": "4.1.0",
     "raven": "2.6.4",
     "raven-js": "3.27.0",
-<<<<<<< HEAD
     "razzle": "3.0.0",
-    "react": "16.8.5",
-=======
-    "razzle": "2.4.1",
     "react": "16.8.6",
->>>>>>> bc5b1a3e
     "react-cookie": "1.0.5",
     "react-dnd": "5.0.0",
     "react-dnd-html5-backend": "5.0.1",
