const path = require('path');
const makeLoaderFinder = require('razzle-dev-utils/makeLoaderFinder');
const nodeExternals = require('webpack-node-externals');
const LoadablePlugin = require('@loadable/webpack-plugin');
const LodashModuleReplacementPlugin = require('lodash-webpack-plugin');
const fs = require('fs');
const RootResolverPlugin = require('./webpack-root-resolver');
const createAddonsLoader = require('./create-addons-loader');
const AddonConfigurationRegistry = require('./addon-registry');

const fileLoaderFinder = makeLoaderFinder('file-loader');
const babelLoaderFinder = makeLoaderFinder('babel-loader');

const projectRootPath = path.resolve('.');
const languages = require('./src/constants/Languages');

const packageJson = require(path.join(projectRootPath, 'package.json'));

const registry = new AddonConfigurationRegistry(projectRootPath);

<<<<<<< HEAD
const SentryCliPlugin = require('@sentry/webpack-plugin');

const svgPlugin = (config) => {
  const SVGLOADER = {
    test: /icons\/.*\.svg$/,
    use: [
      {
        loader: 'svg-loader',
      },
      {
        loader: 'svgo-loader',
        options: {
          plugins: [
            { removeTitle: true },
            { convertPathData: false },
            { removeUselessStrokeAndFill: true },
            { removeViewBox: false },
          ],
        },
      },
    ],
  };

  config.module.rules.push(SVGLOADER);
  return config;
};

const defaultModify = ({
  env: { target, dev },
  webpackConfig: config,
  webpackObject: webpack,
}) => {
=======
const defaultModify = (config, { target, dev }, webpack) => {
>>>>>>> b0b3a881
  if (dev) {
    config.plugins.unshift(
      new webpack.DefinePlugin({
        __DEVELOPMENT__: true,
      }),
    );
  } else {
    config.plugins.unshift(
      new webpack.DefinePlugin({
        __DEVELOPMENT__: false,
      }),
    );
  }

  if (target === 'web') {
    config.plugins.unshift(
      new webpack.DefinePlugin({
        __CLIENT__: true,
        __SERVER__: false,
      }),
    );

    config.plugins.push(
      new LoadablePlugin({
        outputAsset: false,
        writeToDisk: { filename: path.resolve(`${projectRootPath}/build`) },
      }),
    );

    config.output.filename = dev
      ? 'static/js/[name].js'
      : 'static/js/[name].[chunkhash:8].js';

    config.optimization = Object.assign({}, config.optimization, {
      runtimeChunk: true,
      splitChunks: {
        chunks: 'all',
        name: dev,
      },
    });

    config.plugins.unshift(
      // restrict moment.js locales to en/de
      // see https://github.com/jmblog/how-to-optimize-momentjs-with-webpack for details
      new webpack.ContextReplacementPlugin(
        /moment[/\\]locale$/,
        new RegExp(Object.keys(languages).join('|')),
      ),
      new LodashModuleReplacementPlugin({
        shorthands: true,
        cloning: true,
        currying: true,
        caching: true,
        collections: true,
        exotics: true,
        guards: true,
        metadata: true,
        deburring: true,
        unicode: true,
        chaining: true,
        memoizing: true,
        coercions: true,
        flattening: true,
        paths: true,
        placeholders: true,
      }),
    );
  }

  if (target === 'node') {
    config.plugins.unshift(
      new webpack.DefinePlugin({
        __CLIENT__: false,
        __SERVER__: true,
      }),
    );
  }

  // Don't load config|variables|overrides) files with file-loader
  // Don't load SVGs from ./src/icons with file-loader
  const fileLoader = config.module.rules.find(fileLoaderFinder);
  fileLoader.exclude = [
    /\.(config|variables|overrides)$/,
    /icons\/.*\.svg$/,
    ...fileLoader.exclude,
  ];

  // Disabling the ESlint pre loader
  config.module.rules.splice(0, 1);

  const addonsLoaderPath = createAddonsLoader(packageJson.addons || []);

  config.resolve.plugins = [new RootResolverPlugin()];

  config.resolve.alias = {
    ...registry.getAddonCustomizationPaths(),
    ...registry.getProjectCustomizationPaths(),
    ...config.resolve.alias,
    '../../theme.config$': `${projectRootPath}/theme/theme.config`,
    'volto-themes': `${registry.voltoPath}/theme/themes`,
    'load-volto-addons': addonsLoaderPath,
    ...registry.getResolveAliases(),
    '@plone/volto': `${registry.voltoPath}/src`,
    // to be able to reference path uncustomized by webpack
    '@plone/volto-original': `${registry.voltoPath}/src`,
    // be able to reference current package from customized package
    '@package': `${projectRootPath}/src`,
  };

  config.performance = {
    maxAssetSize: 10000000,
    maxEntrypointSize: 10000000,
  };

  const babelLoader = config.module.rules.find(babelLoaderFinder);
  const { include } = babelLoader;
  if (packageJson.name !== '@plone/volto') {
    include.push(fs.realpathSync(`${registry.voltoPath}/src`));
  }
  // Add babel support external (ie. node_modules npm published packages)
  if (packageJson.addons) {
    registry.addonNames.forEach((addon) =>
      include.push(fs.realpathSync(registry.packages[addon].modulePath)),
    );
  }

  let addonsAsExternals = [];
  if (packageJson.addons) {
    addonsAsExternals = registry.addonNames.map((addon) => new RegExp(addon));
  }

  config.externals =
    target === 'node'
      ? [
          nodeExternals({
            whitelist: [
              dev ? 'webpack/hot/poll?300' : null,
              /\.(eot|woff|woff2|ttf|otf)$/,
              /\.(svg|png|jpg|jpeg|gif|ico)$/,
              /\.(mp4|mp3|ogg|swf|webp)$/,
              /\.(css|scss|sass|sss|less)$/,
              // Add support for whitelist external (ie. node_modules npm published packages)
              ...addonsAsExternals,
              /^@plone\/volto/,
            ].filter(Boolean),
          }),
        ]
      : [];
  return config;
};

const addonExtenders = registry.getAddonExtenders().map((m) => require(m));

const defaultPlugins = [
  'bundle-analyzer',
  require('./webpack-less-plugin')({ registry }),
  require('./webpack-sentry-plugin').sentryPlugin,
  require('./webpack-svg-plugin').svgPlugin,
];

const plugins = addonExtenders.reduce(
  (acc, extender) => extender.plugins(acc),
  defaultPlugins,
);

module.exports = {
  plugins,
  modifyWebpackConfig: ({
    env: { target, dev },
    webpackConfig,
    webpackObject,
  }) => {
    const defaultConfig = defaultModify({
      env: { target, dev },
      webpackConfig,
      webpackObject,
    });
    const res = addonExtenders.reduce(
      (acc, extender) => extender.modify(acc, { target, dev }, webpackConfig),
      defaultConfig,
    );
    return res;
  },
  experimental: {
    reactRefresh: true,
  },
};<|MERGE_RESOLUTION|>--- conflicted
+++ resolved
@@ -18,42 +18,11 @@
 
 const registry = new AddonConfigurationRegistry(projectRootPath);
 
-<<<<<<< HEAD
-const SentryCliPlugin = require('@sentry/webpack-plugin');
-
-const svgPlugin = (config) => {
-  const SVGLOADER = {
-    test: /icons\/.*\.svg$/,
-    use: [
-      {
-        loader: 'svg-loader',
-      },
-      {
-        loader: 'svgo-loader',
-        options: {
-          plugins: [
-            { removeTitle: true },
-            { convertPathData: false },
-            { removeUselessStrokeAndFill: true },
-            { removeViewBox: false },
-          ],
-        },
-      },
-    ],
-  };
-
-  config.module.rules.push(SVGLOADER);
-  return config;
-};
-
 const defaultModify = ({
   env: { target, dev },
   webpackConfig: config,
   webpackObject: webpack,
 }) => {
-=======
-const defaultModify = (config, { target, dev }, webpack) => {
->>>>>>> b0b3a881
   if (dev) {
     config.plugins.unshift(
       new webpack.DefinePlugin({
