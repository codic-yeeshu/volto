language: python
python:
- 2.7.14
cache:
  pip: true
  directories:
   - node_modules
addons:
  apt:
    sources:
    - google-chrome
    packages:
    - google-chrome-stable
before_install:
- nvm install 8.11.3
- mkdir webdriver
- wget https://github.com/mozilla/geckodriver/releases/download/v0.20.0/geckodriver-v0.20.0-linux64.tar.gz
- tar -xzf geckodriver-v0.20.0-linux64.tar.gz -C webdriver
- wget https://chromedriver.storage.googleapis.com/2.40/chromedriver_linux64.zip
- unzip chromedriver_linux64.zip -d webdriver
- export PATH=$PATH:$(pwd)/webdriver
install:
- virtualenv env --python=$(which python) --no-site-packages
- env/bin/pip install zc.recipe.egg==2.0.4 --no-cache-dir
- env/bin/pip install -r api/docker/requirements.txt
- env/bin/pip install -U https://github.com/zopefoundation/z3c.autoinclude/archive/pip.tar.gz#egg=z3c.autoinclude
- yarn
- yarn build
script:
- yarn coverage
- PYTHONPATH=$(pwd)/tests env/bin/pybot -v BROWSER:headlesschrome tests
<<<<<<< HEAD
# - PYTHONPATH=$(pwd)/tests env/bin/pybot -v BROWSER:headlessfirefox tests
=======
- openssl base64 -in selenium-screenshot-1.png
>>>>>>> ad056466
<|MERGE_RESOLUTION|>--- conflicted
+++ resolved
@@ -28,9 +28,4 @@
 - yarn build
 script:
 - yarn coverage
-- PYTHONPATH=$(pwd)/tests env/bin/pybot -v BROWSER:headlesschrome tests
-<<<<<<< HEAD
-# - PYTHONPATH=$(pwd)/tests env/bin/pybot -v BROWSER:headlessfirefox tests
-=======
-- openssl base64 -in selenium-screenshot-1.png
->>>>>>> ad056466
+- PYTHONPATH=$(pwd)/tests env/bin/pybot -v BROWSER:headlesschrome tests