--- conflicted
+++ resolved
@@ -8,11 +8,8 @@
 
 ### Changes
 
-<<<<<<< HEAD
 - Several dependencies upgraded @sneridagh
-=======
 - Fix image of Hero Tile for images in private containers @sneridagh
->>>>>>> 23d2ed86
 
 ## 2.1.3 (2019-04-17)
 
