# Change Log

## 3.1.1 (unreleased)

### Added

- Add toast component @sneridagh

### Changes

- Small UX/UI fixes @sneridagh

### Internal

- Fix console errors on tests @sneridagh

## 3.1.0 (2019-06-14)

### Added

- Upgrade to react-redux 7.1. It includes the new official hooks for Redux
  @sneridagh
- Make Login Route accessible from anywhere in path url @nileshgulia1

### Changes

- Fix basic tiles classes @rodfersou
- Fix video alignment @sneridagh

### Internal

- Upgrade handlebars to 4.1.2 @timo
- Upgrade js-yaml to 3.13.3 @timo
- Upgrade Plone api folder to 5.2rc3 @sneridagh
- Fixes for image/file fields widgets for Guillotina @sneridagh
- Fixes for Cypress Guillotina tests @sneridagh

## 3.0.4 (2019-05-30)

### Changes

<<<<<<< HEAD
### Internal

- Add cypress a11y tests. @timo
=======
- Fix order of arguments when sending the contact form @csenger
- Fix @babel/core import on i18n script @sneridagh
>>>>>>> ee4361df

## 3.0.3 (2019-05-13)

### Internal

- Use eslint-config-react-app instead of airbnb + custom config for linting @timo
- More eslint fixes for avoiding parsing errors on decorators @sneridagh
- Add 'prettier' command to check if there are any missing prettier fixes @timo
- Run 'prettier' on Travis and fail the build if there are missing prettier fixes @timo
- Add 'prettier:fix' command to fix all missing prettier fixes at once @timo
- Run 'prettier:fix' once and commit all fixes @timo
- Fix the most important violations reported with the new config @sneridagh

## 3.0.2 (2019-05-10)

### Changes

- Re-add babel-eslint because of the decorators @sneridagh
- Upgrade eslint-config-airbnb @sneridagh

## 3.0.1 (2019-05-10)

### Changes

- Small fix for a missplacement of the hooks plugin in .eslintrc @sneridagh

## 3.0.0 (2019-05-10)

### Added

- Upgrade to Razzle 3 @sneridagh
- contact-form view @cekk
- Add cypress setup for both Plone and Guillotina @sneridagh
- Update SelectWidget and ArrayWidget and related vocabularies actions/reducers
  for the breaking changes in plone.restapi 4.0.0 @davisagli @sneridagh
- Expose request on the promise returned by the api helper @csenger

### Changes

- Several dependencies upgraded @sneridagh
- Fix image of Hero Tile for images in private containers @sneridagh
- Remove enforcement of JSdocs in Volto ESlint rules @sneridagh
- Remove RobotFramework tests in favor of the cypress ones @sneridagh
- Updated docs to highlight some code changes @pigeonflight

## 2.1.3 (2019-04-17)

### Changes

- Update api folder to Plone 5.2 and Python3, update the whole story @sneridagh

## 2.1.2 (2019-04-16)

### Changes

- Fixed issue where it was not possible to click into the title tile above the
  small red bar at the beginning of the line in some browsers. @jackahl
- Docs content editing. @esteele
- Fix the folder_contents view component bby preventing the SearchableText be
  empty if you haven't typed anything in the filter fields yet. This is caused
  by the new ZCatalog in Zope 4. @sneridagh

## 2.1.1 (2019-04-04)

### Changes

- Improved search action, now it supports passing directly the arrayed values
  and it converts it to Plone's query syntax @sneridagh

- Added depth argument to the navigation action, to match the @navigation
  endpoint feature @sneridagh

## 2.1.0 (2019-04-02)

### Added

- Added specific `onMutateTile` for solely use of the Text tile when it mutates
  to another type of tile. This prevents onChangeTile do one thing that it was
  not designed lifting responsibilities from it. @sneridagh
- Added `detached` mode for the text tile so it will be able to render outside
  the Volto editor without all the tile mutation machinery and the keyboard
  handlers. @sneridagh

### Changes

- Small improvements to the internal tile api @sneridagh
- Fix for tiles having dialog box `ENTER` key captured by global tile onKeyDown
  handler, then creating a tile instead of the intended behavior. @sneridagh
- Fix small CSS and import issues @sneridagh
- Fix Invalid Redraft object warning on console @sneridagh

## 2.0.0 (2019-03-25)

### Added

- Tiles refactor, move keyboard listeners and Trash icon to Tiles HOC
  @sneridagh
- Fix tiles navigation via cursors on all available tiles @sneridagh
- Fix UX on HTML tile when navigating via cursors @sneridagh
- Add ability to add new text tile via `Enter` key @sneridagh
- Add create new text tile at the bottom on adding tiles @sneridagh
- Improve general UX on tiles creation and focusing on creation @sneridagh

## 1.10.0 (2019-03-25)

### Added

- Fix npm package generation @sneridagh

## 1.9.0 (2019-03-25)

### Added

- Upgraded to React 16.8 (the one with hooks) @sneridagh
- Upgraded to the recent (at last) released react-redux 7.0beta.0, this release
  solves the performance issues with the new React context and leave them ready
  for the upcoming useRedux hook. This release supports the latest React 16.8.
  @sneridagh
- Upgraded to the latest Router and react-router-config and other required
  upgrades. @sneridagh
- Upgraded to latest redux-connect @sneridagh
- Upgraded to latest razzle @sneridagh

## 1.8.3 (2019-03-21)

### Changes

- Several CSS fixes @sneridagh
- Add several icons @sneridagh

## 1.8.2 (2019-03-21)

### Changes

- Improve README @svx @fredvd
- Pretty Pastanaga UI .overrides stylesheets @sneridagh

## 1.8.1 (2019-03-19)

### Changes

- Fix hero tile View styling, add definitive icon @sneridagh
- Fix the trash icon on the tiles that was displaced by other change @sneridagh

## 1.8.0 (2019-03-15)

### Added

- Hero Tile @nileshgulia1 @sneridagh

### Changes

## 1.7.0 (2019-03-03)

### Added

- Add image-zooming functionality @nileshgulia1

### Changes

- Fix image float/left right on image tile @timo

## 1.6.1 (2019-03-01)

### Changes

- Fix a regression on the add tile button alignment @sneridagh

## 1.6.0 (2019-03-01)

### Added

- Set image width in Volto editor to 50% for images that float left/right @timo
- Ability to navigate through the existing tiles with the cursors. @sneridagh
- HTML Tile for Volto Editor with preview and code prettifier
  @ajayns @nileshgulia1 @sneridagh
- Add error log in the SSR console @sneridagh
- Add SSR helper to get resources (images/files) from the server using the API
  headers. This fixes the missing images on non published resources while editing @sneridagh
- Fix not valid `<div>` tag nested in a `<p>` tag error on tiles and wysiwyg
  field @sneridagh

### Changes

- Clean .variables files from Pastanaga theme since they are already applied by
  the theming engine from the default theme. @sneridagh
- Fix edit forms with richtext fields coming from SSR @sneridagh

## 1.5.2 (2019-02-20)

### Changes

- Fix external images on Image Tile render @sneridagh
- Several fixes reagarding correctness of markup @sneridagh
- Issue with dangerouslySetInnerHTML RichText fields on first SSR load
  apparently fixed (due to the above fix) :) @sneridagh

## 1.5.1 (2019-02-19)

### Changes

- Fix build for projects created with `create-volto-app` @sneridagh
- Fix link view @nileshgulia1

## 1.5.0 (2019-02-19)

### Added

- Add Google Maps tile @nileshgulia1
- Add support for extending Semantic UI Styling using the semantic theme engine
  by adding an `extras` file that can bring into the engine new styles coming
  from third party libs or custom styling code for the local theme. Being this
  applied after semantic default styling, it's the last one in the styling
  cascade easing the develop of new themes. @sneridagh

### Changes

- Prevent Volto hit the @types endpoint (via its action, getTypes()) if the
  user is not authenticated, since it's useless and always returns a 401
  @sneridagh
- Improved readme @sneridagh
- New logo for the Pastanaga Theme referring to Volto and fix header @sneridagh
- Disable SocialSharing component by default @sneridagh
- Fix login tab index for username autofocus and password after tab @sneridagh
- Fix hamburgers menu @sneridagh
- Fix CSS sourcemaps by make postcss stage to accept other stages sourcemaps
  @sneridagh
- Add IE11 fixes by pinning some packages, added documentation in `docs` about
  it and how to deal with it. However, compatibility is _NOT_ guaranteed in
  future Volto releases @sneridagh
- Fix Header scroll in Firefox in case that there are lot of items in the nav
  @sneridagh
- Add supported browsers in README @sneridagh
- Default tile position to center for all the existing tiles @sneridagh

## 1.4.0 (2019-02-15)

### Added

- Add the ability to detect the edit Plone Site hack for show the tiles editor
  on Plone site edit @sneridagh

### Changes

- Bring back the stylelint default configs for IDEs @sneridagh
- Improve ESlint resolvers for special paths (@plone/volto and ~), so IDEs do
  not complain any more with no-unresolved active @sneridagh
- Fix the floating image problem in the Volto Editor @sneridagh

## 1.3.0 (2019-02-13)

### Added

- Improve the definitions of the view/edit tiles components for better
  extensibility. This might be a BREAKING change if you have already used the
  old way to extend/add more tiles, please update to the new one @sneridagh

### Changes

- Fix Travis unit testing false green @sneridagh
- Fix bad Proptype for location in ScrollToTop component @sneridagh

## 1.2.1 (2019-02-04)

### Changes

- Bring back the scroll to top on every route change feature @sneridagh
- Loosen node version, allow LTS (v8 and v10) @sneridagh

## 1.2.0 (2019-01-22)

### Added

- be able to specify custom headers in actions @vangheem
- fix icons used in contents @vangheem
- be able to work with mr.developer @vangheem
- add alias `@plone/volto-original` and `@package` webpack aliases @vangheem
- add `errorViews` configuration @vangheem

### Changes

- Upgrade to Node 10.14.2 @nileshgulia1

## 1.1.0 (2018-12-24)

### Changes

- Fix edit on root @robgietema
- Fix sharing @robgietema
- Fix error on token renew @robgietema
- Fix layout fieldname @bloodbare
- First field in a form will get the focus @robgietema
- Fix download file links @mikejmets
- Fix HMR missbehaving on both server and client @sneridagh
- Upgrade to Node 8.14.0 @timo
- Relaxed node runtime constraints @sneridagh
- Update to latest LESS and Semantic UI version @sneridagh

## Added

- Add .gitattributes file to avoid most Changelog merge conflicts @pnicolli
- Buildout for Python 3 @pbauer
- Websockets support @robgietema
- Subrequests to search and get content actions @robgietema
- Add logos @sneridagh @albertcasado

## 1.0.0 (2018-10-31)

### Added

- Training documentation link @robgietema

## 0.9.5 (2018-10-24)

### Changes

- Fix API*PATH variable using RAZZLE* prefix instead @sneridagh
- Fix FUOC (flash of unstyled content) in production mode @sneridagh
- Fix missing buttons on RichText tiles @sneridagh
- Fix original external `overrides.css` position in the cascade was applied in
  the wrong order in site.overrides in Pastanaga theme @sneridagh
- Fatten widget config @robgietema

## 0.9.4 (2018-10-10)

### Changes

- Fix tags layout @robgietema @jaroel
- Fix imports of views, widgets and tiles @robgietema @jaroel

## 0.9.3 (2018-10-10)

### Changes

- Fix logo import path @robgietema @jaroel

## 0.9.2 (2018-10-10)

### Added

- Automatic customization imports for images @robgietema @jaroel

## 0.9.1 (2018-10-10)

### Added

- Automatic customization imports @robgietema @jaroel

## 0.9.0 (2018-10-04)

### Changes

- Renamed package to Volto @robgietema

## 0.8.3 (2018-10-03)

### Changes

- Fix i18n script for dependency @robgietema

## 0.8.2 (2018-10-03)

### Changes

- Move all dev dependencies to dependencies @robgietema

## 0.8.1 (2018-10-03)

### Changes

- Fix compiling when used as a library @robgietema
- Fix buildout security issue @robgietema

## 0.8.0 (2018-10-03)

### Added

- Move the webpack config to Razzle @sneridagh @robgietema
- Upgrade React to 16.5 @tisto
- Upgrade React to 16.4.2 to fix a server-side vulnerability @tisto
- Support for base url @bloodbare

### Changes

- Merged Guillotina and Plone robot tests @bloodbare
- Don't reset total and batching on pending search @robgietema

## 0.7.0 (2018-07-31)

### Added

- Add Pastanaga Icon System @sneridagh
- Support for nested schemas @robgietema
- New block on return in editor @robgietema
- Added 404 page on page not found @robgietema
- Custom tiles support @sneridagh
- Add full register/password reset views @sneridagh
- Make the list block types configurable @robgietema
- Add all missing German translations @tisto
- Add helper `BodyClass` for appending classes to the `body` tag from View components @sneridagh
- Add Tiles support for Guillotina CMS @bloodbare @sneridagh @robgietema

### Changes

- Pastanaga Editor look and feel improvements and polishment @sneridagh @albertcasado
- Refactor configuration of routes, views and widgets for extensibility @sneridagh @davilima6
- Fix view name class in body element @sneridagh @davilima6
- Refactor actions @robgietema
- Store text tile data in json @robgietema
- Fixed tile add menu @robgietema
- Change to use root import on all config calls @sneridagh
- Fix CSS on tile image view @sneridagh
- Fix broken CSS on alignments left/right @sneridagh
- Tile DE literals translations @sneridagh
- Pass location as prop to child views in main View component in case we require it in some views @sneridagh
- Fix computed displayName from add-display-name Babel plugin for connected components @sneridagh

## 0.6.0 (2018-07-14)

### Added

- Schema widget @robgietema
- User actions and reducers @robgietema
- Group actions and reducers @robgietema
- Roles actions and reducers @robgietema
- Move combineReducers to the store creation level. This will ease the extensibility of them in Plone-React apps. @sneridagh
- Upgrade node to 8.11.2 @sneridagh
- Basic user listing in users controlpanel @robgietema
- Add missing FileWidget import @sneridagh
- Option to delete tiles @robgietema
- Option to add tiles @robgietema
- Image tiles in editor @robgietema
- Align images in editor @robgietema
- Video tiles in editor @robgietema
- Video tiles in editor @robgietema
- Sitemap.xml.gz view @robgietema
- Upload image indicator @robgietema
- Video tile view @robgietema
- Option to reset image @robgietema
- Drag and drop to reorder tiles @robgietema
- Enhanced DraftJS AnchorLink Plugin @robgietema @sneridagh
- Added the configuration required in Webpack config to load CSS modules in the project, required by DraftJS AnchorLink plugin @sneridagh

### Changes

- Styled wysiwyg widget @robgietema
- Switch from accordion to tabs in forms @robgietema
- Upgrade to Node 8.11.1 @tisto
- Replace ExtractionTextCSSPlugin with the new mini-css-extract-plugin, adapt universal-webpack config @sneridagh
- Removed flow @robgietema
- Fix eslint prettier config @robgietema
- Refactor actions and reducers to match restapi docs naming @robgietema
- Fix site root api calls @robgietema
- Change visual editor to use the new tiles api @robgietema
- Fix bug with wrong order input @robgietema
- Fix several problems in the DraftJS AnchorLink plugin @sneridagh
- Replace DraftJS Toolbar plugin H1/H2 buttons for H2/H3 ones @sneridagh
- Sync i18n translations @sneridagh
- Fix CSS .input class scope intrusion on the project introduced by the AnchorLink plugin fork @sneridagh
- Improve search reducer by adding the batching property in the search store.
- Upgrade to Node 8.11.3 @sneridagh

## 0.5.0 (2018-03-23)

### Added

- Pastanaga theme package @jaroel, @robgietema
- Registry based controlpanels @robgietema
- Component documentation @robgietema
- Component documentation examples @VaysseB
- Folder listing view @cekk
- Prettier docs for SCA @nileshgulia1
- Comments, email notification and vocabularies reducers @robgietema
- Pastanaga theme @robgietema
- Pastanaga manage views @robgietema
- Pastanaga theme views @robgietema
- Callout styling to draftjs @robgietema
- Image, file and news item view @robgietema
- Social sharing @robgietema
- Commenting @robgietema
- Tags @robgietema
- Renew login token when almost expired @robgietema
- Cctions reducers @robgietema
- Error reporting with Sentry support on client (default ErrorBoundary), server and Redux middleware @sneridagh
- Tiles reducers @robgietema
- Context aware toolbar @robgietema
- Hamburger menu navigation on mobile @sneridagh
- Editor prototype @robgietema
- Support for null values when reseting a field value @sneridagh

### Changes

- Update plone api versions / bootstrap process @thet
- Fix textwidget proptypes @cekk
- Remove phantomjs @tulikavijay
- Upgrade to node 8 @robgietema
- Switched to draft js plugins editor @robgietema
- Fix paragraph styling in draftjs @robgietema
- Fixed summary and tabular views @robgietema
- Upgrade to React 16 @sneridagh
- Upgrade to Webpack 4 @sneridagh
- Review chunks policy. Keep it in sync with Webpack 4 policy with entrypoint bundles @sneridagh
- Merged block styling to inline toolbar @robgietema
- Actions aware toolbar @sneridagh
- Fix permissions on the toolbar display menu @sneridagh

## 0.4.0 (2017-05-03)

### Added

- Adding tiles @robgietema
- Handle different tiles @robgietema
- Resizing of tiles @robgietema
- Deletion of tiles @robgietema
- Drag and drop of tiles @robgietema
- Basic mosaic grid rendering @robgietema
- Form validation @robgietema
- Notification messages @robgietema

### Changes

- Updated to new history api @robgietema
- Deselect on click outside grid @robgietema

## 0.3.0 (2017-04-29)

### Added

- Personal information @robgietema
- Change password @robgietema
- Password widget @robgietema
- I18n support and translations @robgietema
- Personal preferences @robgietema
- Rename action @robgietema

### Changed

- Fixed favicon @robgietema

## 0.2.0 (2017-04-27)

### Added

- Batch state in folder contents @robgietema
- Batch properties in folder contents @robgietema
- Batch tags in folder contents @robgietema
- Batch rename in folder contents @robgietema
- Diff view @robgietema
- Add revert to version @robgietema
- Create view revision page @robgietema
- Create history list view @robgietema
- Sorting of items in folder contents @robgietema
- Upload files in folder contents @robgietema
- Ordering of columns in folder contents @robgietema
- Ordering of items in folder contents @robgietema
- Pagination in folder contents @robgietema
- Delete in folder contents @robgietema

### Changed

- Only show add and contents in the toolbar when folderish @robgietema
- Diff on words not chars @robgietema

## 0.1.0 (2017-04-20)

### Added

- Folder contents @robgietema
- Sharing menu and view @robgietema
- Display menu @robgietema
- Semantic UI integration @robgietema
- Basic Mosaic setup @robgietema
- Basic Server Side Rendering @robgietema
- Search view @robgietema
- Actions menu @robgietema
- Workflow menu @robgietema
- Add menu @robgietema
- Add and edit forms including widgets @robgietema
- Basic components (navigation, toolbar, breadcrumbs etc) @robgietema
- Authentication including login / logout @robgietema
- Setup build environment @robgietema<|MERGE_RESOLUTION|>--- conflicted
+++ resolved
@@ -39,14 +39,11 @@
 
 ### Changes
 
-<<<<<<< HEAD
 ### Internal
 
 - Add cypress a11y tests. @timo
-=======
 - Fix order of arguments when sending the contact form @csenger
 - Fix @babel/core import on i18n script @sneridagh
->>>>>>> ee4361df
 
 ## 3.0.3 (2019-05-13)
 
