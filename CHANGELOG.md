--- conflicted
+++ resolved
@@ -10,12 +10,9 @@
 - Fix layout fieldname @bloodbare
 - First field in a form will get the focus @robgietema
 - Fix download file links @mikejmets
-<<<<<<< HEAD
 - Fix HMR missbehaving on both server and client @sneridagh
-=======
 - Upgrade to Node 8.14.0 @timo
 - Relaxed node runtime constraints @sneridagh
->>>>>>> 2fa14f5a
 
 ## Added
 
