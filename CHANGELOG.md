# Change Log

## 8.10.2 (unreleased)

### Breaking

<<<<<<< HEAD
- Upgrade Razzle to 3.3.7 @tiberiuichim @sneridagh

  Razzle 3.3.7 prepares the transition to the upcoming Razzle 4 so it improves and
  unifies the extensibility story at the cost of change the signature of the
  `razzle.config.js` and how plugins are declared. It also enables by default the new
  *React Fast Refresh* feature implemented by the React community, which improves the
  refresh of the code while in development. See the upgrade-guide for more information.
=======
- Babel plugins housekeeping

  Deprecated proposals:
  - @babel/plugin-proposal-function-bind
  - @babel/plugin-proposal-do-expressions
  - @babel/plugin-proposal-logical-assignment-operators
  - @babel/plugin-proposal-pipeline-operator
  - @babel/plugin-proposal-function-sent
>>>>>>> a8672ac4

### Feature

- Add `webpack-relative-resolver` plugin. For addons and Volto, it normalizes local relative imports to package-rooted imports. An import such as `import Something from './Something'` would be rerouted internally as `import Something from '@collective/someaddon/Something'`. By doing so we get easier customization of addons, as they don't have to be so strict with their import and exports @tiberiuichim
- Posibility to configure Sentry via `settings.sentryOptions` configuration key @avoinea
- Catch `console.error` by default with Sentry @avoinea
- Refactor CT icons helper: add getContentIcons @nzambello

### Bugfix

- Properly return 404, 401 and 403 on SSR, when appropriate @tiberiuichim
- Fix Guillotina PATCH by adding the `@static_behaviors` field inconditionally @sneridagh

### Internal

## 8.10.1 (2020-11-13)

### Bugfix

- Fix leaking input CSS in the link widget in draftjs @sneridagh

### Internal

- Move Guillotina CI job to GH actions @sneridagh

## 8.10.0 (2020-11-12)

### Feature

- Adding show all button in UsersControlpanel @iFlameing
- Now you can prettify the html code in HTML block @iFlameing
- Adding preview image placeholder in Video Block @iFlameing

### Bugfix

- Fix error object in clipboard reducer @iFlameing
- Making QuerystringWidget more resilient by handeling null value @iFlameing
- Fixing bug related to initiation of table block with previous table block data @iFlameing
- enabled no-folderish CT to be translated @giuliaghisini

### Internal

- Changing checkbox widget of exclude-nav to select widget @iFlameing

## 8.9.2 (2020-11-06)

### Bugfix

- Revert type-in detection in draftjs link widget, as that leads to a regression @sneridagh
- Fix and refactoring FileWidget @iFlameing

## 8.9.1 (2020-11-06)

### Bugfix

- Fix SSR rendering in table blocks @sneridagh

## 8.9.0 (2020-11-05)

### Feature

- Added Dropzone in FileWidget @iFlameing
- Making inline link toolbar, location aware in content browser @iFlameing.
- Detect if the link typed or pasted in the link widget of the text block is internal @sneridagh

## 8.8.1 (2020-11-04)

### Bugfix

- Improve misleading translations deleted message @sneridagh
- Fixing overlap of labels with each other in select widget @iFlameing
- Throw error in crashReporter; also log sentry errors in server @tiberiuichim

### Internal

- Split razzle svg and sentry loaders to separate files @tiberiuichim
- prevent form without blocks. Form always have at least the default block. @giuliaghisini
- Fix default target for links in text blocks @giuliaghisini

### Internal

## 8.8.0 (2020-11-02)

### Feature

- Add support for the new active LTS NodeJS version 14. NodeJS 10 eol will happen on 2021-04-30 and Volto will update accordingly. More information on https://nodejs.org/en/about/releases @sneridagh

## 8.7.1 (2020-10-29)

### Bugfix

- Added loading icon when doing actions in folder-contents @giuliaghisini
- Fix German translation "from" -> "E-Mail" in contact form @tisto

## 8.7.0 (2020-10-27)

### Feature

- Manage translations view @sneridagh

### Internal

- Update docs build and include pygments support for jsx @sneridagh

## 8.6.0 (2020-10-25)

### Feature

- Added placeholder background color same as selected one @iFlameing
- Showing notification when user sort the folder-content @iFlameing
- Render full language name (e.g. "English") instead of 2 character language code in language selector, matching Plone default behavior. @mikejmets

### Bugfix

- A pathname like /policy/edit does not show the Unauthorized or Forbidden component when not logged in, ref #1936. @silviubogan
- Fixes secondary views in toolbar @iFlameing @sneridagh
- Fixing overlay expansion during link assign from objectbrowser in edit mode @iFlameing

### Internal

- Added new in productions sites to README @wkbkhard
- Writing test for the lisiting block location relative criteria @iFlameing
- Add `UniversalLink` to handle internal/external/download links @nzambello

## 8.5.4 (2020-10-23)

### Breaking

### Feature

### Bugfix

- Fixing bug for link when inseting break lines in list tag for view mode @iFlameing

## 8.5.3 (2020-10-22)

### Bugfix

- Removed timezone initialization for DatetimeWidget, ref #1923. @razvanMiu

## 8.5.2 (2020-10-21)

### Bugfix

- Showing error notification when user try to paste disallowed content type. @iFlameing

### Internal

- Added environment parameter `RAZZLE_BIND_ADDRESS` to be able to bind server to localhost or other specific IPs instead of 0.0.0.0 @achimwilde

## 8.5.1 (2020-10-21)

### Bugfix

- Fix sharing for when users has dots on them @sneridagh

## 8.5.0 (2020-10-20)

### Bugfix

- Japanese translation updated @terapyon

## 8.5.0-alpha.2 (2020-10-20)

### Bugfix

- Update German translation @ksuess

### Internal

- Fix runtimeConfig relative vs absolute import @avoinea

## 8.5.1-alpha.0 (2020-10-19)

### Feature

- Adding softlinebreak in list tag @iFlameing

### Bugfix

- Errors catched by the default error handler are sent to sentry @zotya
- Fixed a problem what occured when RAZZLE*SENTRY_DSN was missing but the other RAZZLE_SENTRY*\* variables were set @zotya

### Internal

- Fix sentry docs markdown format @avoinea

## 8.5.0-alpha.0 (2020-10-14)

### Feature

- Sentry integration @zotya
- All the environment variables defined at runtime that have the `RAZZLE_` prefix, are now available in the browser under window.env @zotya

## 8.4.0 (2020-10-14)

### Feature

- Add `Style`, a wrapper component that applies float and width classes to wrapped content (typically blocks) @tiberiuichim
- Add `AlignWidget`, a widget that wraps the `AlignBlock` helper @tiberiuichim

### Bugfix

- Folder contents view: Save additional columns and updated order of columns @ksuess
- Fixed edit link in draft-js when link is selected from word-end to word-start @giuliaghisini
- Revert PR No. 1820 to fix linebreaks on inline links in draftJS @steffenri

### Internal

- Keep `@babel/core` in Volto core in sync with `babel-preset-razzle` it fixes #1897 @sneridagh

## 8.3.0 (2020-10-12)

### Feature

- Adding droppable placeholder for Image Block @iFlameing

### Bugfix

- Test if content exists in ListingBody, for addon Dropdownmenu @giuliaghisini

## 8.2.6 (2020-10-12)

### Bugfix

- Fix break-line in view mode @iFlameing

## 8.2.5 (2020-10-08)

### Bugfix

- Fixing the bleed out of the modal for long filename @iFlameing

## 8.2.4 (2020-10-08)

### Bugfix

- Fixing table block edit @iFlameing

## 8.2.3 (2020-10-07)

### Bugfix

- Use Plone `I18N_LANGUAGE` cookie instead of `language` @cekk

## 8.2.2 (2020-10-06)

### Bugfix

- Upgrade react-dropzone from 5.1.0 to 11.1.0 @nileshgulia1
- Update German translations @tisto

## 8.2.1 (2020-10-06)

### Bugfix

- Querystingsearch action now uses correct relative path, if specified. Fixes #1861 @jackahl
- Fixing ObjectBrowser search input reload @iFlameing
- Fix broken current folder by default in content browser for image links, solves #1860 @sneridagh

## 8.2.0 (2020-09-27)

### Feature

- Add Basque translation @erral

### Bugfix

- Added prop resettable to DatetimeWidget @damiDevRT
- Removed the ability to reset the datepicker in the recurrence widget to prevent the uncontrolled creation of recurrences @damiDevRT
- Fix regression in setting selected sidebar tab by blocks @tiberiuichim

## 8.1.1 (2020-09-27)

### Bugfix

- Japanese translation updated @terapyon

## 8.1.0 (2020-09-22)

### Breaking

### Feature

- Create link in Draftjs using Objectbrowser @giuliaghisini

### Bugfix

- Allow select widget to reset when the incoming props change. The react-select widget has its own internal state, so if you initialise the widget without choices, then populate the choices, it wouldn't properly show the default value @tiberiuichim

### Internal

- Fix console warning in ToHTML @iFlameing

## 8.0.1 (2020-09-22)

### Bugfix

- Fix word overflow from html-block @iFlameing
- Fix Cypress test for image upload @zotya

### Internal

- Improve developer experience, don't logout on hot-reload @tiberiuichim
- Cleanup eslint in razzle.config.js @tiberiuichim

## 8.0.0 (2020-09-18)

### Breaking

- Change dummy-addons-loader.js fixture name to `jest-addons-loader.js`, to match existing `jest-svgsystem-transform.js` @tiberiuichim

### Feature

- Added Schema Editor within Dexterity Content-Types Controlpanel @rexalex @avoinea #1517
- Added Blocks Layout Editor within Dexterity Content-Types Controlpanel @avoinea #1517
- Added missing components for Email and Url widgets #1246 @rexalex
- Use content title instead of image id in alt tag @nileshgulia1

### Bugfix

- Fix the broken profile view in Toolbar @iFlameing

### Internal

- Hide block chooser button using React logic instead of CSS. This makes it easier to support nested blocks @tiberiuichim

- Wrap addon configuration loaders in a wrapper to check that they return back config @tiberiuichim

## 7.15.0 (2020-09-15)

### Feature

- Added missing components for Email and Url widgets #1246 @rexalex
- Show backend validation errors on corresponding fields #1246 @rexalex
- Validation implemented for add user/group @rexalex
- Show Username when Firstname attr is missing in UsersControlPanelUser @iFlameing

### Bugfix

- When dealing with authentication token expiration set to 0, auto-refresh token in one hour instead of logging out use @tiberiuichim
- Fixed front-end field validation #1246 @rexalex
- Fixed date only widget rendering #1246 @rexalex
- Fix errors with SelectWidget when removing the only element @rexalex

## 7.14.2 (2020-09-10)

### Bugfix

- Hyphenate sidebar labels @ksuess
- Update German translations @tisto

## 7.14.1 (2020-09-09)

### Bugfix

- Fix customization mechanism where customization paths end with `/` @tiberiuichim

## 7.14.0 (2020-09-08)

### Feature

- Render form with vertical tabs, setting the property `verticalFormTabs` in config.js @giuliaghisini

### Bugfix

- Imported locales by razzle and fixed import locale @giuliaghisini
- Fix console warning due to uncontrolled selectWidget component @nileshgulia1

## 7.13.0 (2020-09-07)

### Feature

- Add NumberWidget, an input widget for numbers @tiberiuichim

### Bugfix

- Fixing the Image size settings in sidebar when Image alignment changes @iFlameing

## 7.12.1 (2020-09-04)

### Bugfix

- Fix checkbox widget styles @nzambello

## 7.12.0 (2020-09-04)

### Feature

- Allow Volto projects to customize (via webpack resolve aliases) addons. Allow addons to customize Volto and other addons. Allow Volto projects to customize Volto in a `src/customizations/volto` folder, for better organization of the customizations folder. @tiberiuichim @sneridagh

## 7.11.3 (2020-08-28)

### Bugfix

- On image upload in a block, don't overwrite the global `state.content.data` with new image data @tiberiuichim @silviubogan

### Internal

- Add a `subrequest` option to the `createContent` action @tiberiuichim @silviubogan

## 7.11.2 (2020-08-28)

### Bugfix

- Fix bug introduced in 7.9.0, properly return a list of results when dealing with batched api requests @tiberiuichim
- In folder contents batch upload, use a subrequest to avoid breaking the global `content.data` state @tiberiuichim
- Fix `null` response issue when passing custom `Accept:` headers to actions #1771 @avoinea
- Removed all `<<<<<HEAD` artifacts from translations @steffenri
- Increase z-index of `block-add-button` @steffenri

## 7.11.1 (2020-08-27)

### Breaking

### Feature

### Bugfix

- Update German translations @tisto

### Internal

## 7.11.0 (2020-08-27)

### Feature

- Add sort option to search @iFlameing

### Bugfix

- Turn autocomplete off for the search input field @timo

## 7.10.0 (2020-08-26)

### Feature

- Added toast notifications for form errors @nzambello @avoinea
- Added italian translations and translated array, token and select widget. @giuliaghisini

## 7.9.2 (2020-08-26)

### Bugfix

- Open content browser sidebar on parent object when editing an existing document. @iFlameing

### Internal

- Added developer-guidelines/redux documentation @tiberiuichim

## 7.9.1 (2020-08-25)

### Bugfix

- Fix bug related to closing the More menu of Toolbar @iFlameing

- Fix cosmetic issue, add links were not properly generated in Contents view not under the root. This didn't impact functionality as the content was properly created @tiberiuichim

- Fix bug for text block with new line and styles applyed to all text. @giuliaghisini

### Internal

- Removed unused component `src/components/manage/Contents/ContentsToolbar.jsx` @tiberiuichim
- Add no-console eslint rule @tisto

## 7.9.0 (2020-08-24)

### Breaking

### Feature

- Adding support of pasting link of voltoCMS video link to video blocks @iFlameing
- Allow serial processing of API requests when `mode:'serial'` is passed in the action. @tiberiuichim
- Adding cypress test from image-gallery in edit mode @iFlameing

### Bugfix

- On mutating a block, don't create extra placeholder block if such block already exists @tiberiuichim
- Fixing broken file-preview placeholder for other file type than image @iFlameing

### Internal

- When passed an array of items (for example in batch upload content), the `createContent` action now serializes those requests @tiberiuichim

## 7.8.3 (2020-08-21)

### Bugfix

- Change ImageGallery image scale from preview to large. @tisto
- Also use `settings.internalApiPath` in url helpers `isInternalURL`, `flattenToAppUrl` and `flattenHTMLToAppURL` @tiberiuichim
- Fix getBlocks helper when blocks_layout has no `items` (default PloneSite with no volto homepage) @avoinea

### Internal

- Docs: Review of "How to use and addon" @ksuess
- Addon: Hint for addon developers if function applying config is missing @ksuess

## 7.8.2 (2020-08-18)

### Bugfix

- Include cypress folder in release @timo

## 7.8.1 (2020-08-18)

### Bugfix

- Remove supposed fix to form.jsx again, as it apparently did not really fix anything but only broke stuff @jackahl

## 7.8.0 (2020-08-18)

### Breaking

### Feature

- Add cms-only theme that allows to completely remove semantic-ui from public facing views @pnicolli @nzambello

### Internal

## 7.7.2 (2020-08-18)

### Bugfix

- Fix bug showing wrong data in the edit view, that occured in some cases, when one would enter the edit view of a page from another page @jackahl

### Internal

- Remove "\$" from all examples in install docs and README @timo

## 7.7.1 (2020-08-12)

### Bugfix

- Japanese translation updated @terapyon
- Bugfix Edit page through Contents list #1594 @terapyon @csenger

### Internal

- Bump serialize-javascript from 2.1.1 to 3.1.0 @timo
- Bump prismjs from 1.17.1 to 1.21.0 @timo
- Make Table Block Cypress test more reliable @timo
- Make listing template Cypress test more reliable @timo

## 7.7.0 (2020-08-04)

### Feature

- Allow addons to provide less files @tiberiuichim
- Making Content browser aware of context @iFlameing

### Bugfix

- Fix click-select block on unknown block type @nileshgulia1
- Fix Image Gallery Template in Listing Block crashing when no criteria are set (#1722) @jackahl

## 7.6.0 (2020-07-31)

### Feature

- Added recurrence widget @giuliaghisini

## 7.5.1 (2020-07-29)

### Bugfix

- Avoid React hydration complaining about mismatched server output in toolbar. In component rendering, replaced the use of `__CLIENT__` with a state-stored `isClient`, as that is more correct. @tiberiuichim

## 7.5.0 (2020-07-29)

### Feature

- Used moment-timezone to set a specific server timezone as default for DatetimeWidget. @razvanMiu

## 7.4.0 (2020-07-29)

### Feature

- Highlight the sidebar toggle button with a small flashing animation @silviubogan @tiberiuichim

## 7.3.1 (2020-07-28)

### Bugfix

- Solved a browser console error in /contents view (#1695) @silviubogan
- Pagination icon fix @nileshgulia1

## 7.3.0 (2020-07-26)

### Feature

- Add Placeholder attribute to Textwidget and TextAreaWidget @iFlameing
- Make the default block type (currently draftjs text) configurable @tiberiuichim @silviubogan

### Internal

- Upgrade lodash dependency to 4.17.19 @tisto
- Add a new blocks helper method, `getBlocks`. It simplifies using `getBlocksFieldname` and `getBlocksLayoutFieldname` under a single method that returns ordered pairs of `[blockid, blockvalue]` @tiberiuichim

## 7.2.1 (2020-07-16)

### Internal

- Upgrade to Cypress 4.10.0 @tisto
- Upgrade to cypress-file-upload 4.0.7 @iFlameing

## 7.2.0 (2020-07-13)

### Feature

- Provide a new webpack alias, `volto-themes`, which points to Volto's theme folder. See details in the https://docs.voltocms.com/upgrade-guide/

### Internal

- Upgrade razzle to `^3.1.5`. @tiberiuichim

## 7.1.0 (2020-07-09)

### Feature

- Addons can optionally include a `razzle.extend.js` file in their root. This module needs to follow the same rules as the `razzle.config.js`. They change the default Volto Razzle configuration, before it is passed to the Volto project @tiberiuichim @sneridagh

### Bugfix

- Managed hidden fields @giuliaghisini
- Fix bug in addon loading with namespaced packages @tiberiuichim
- Japanese translation updated @terapyon

- Upgrade razzle to `^3.1.5`. @tiberiuichim

## 7.0.1 (2020-07-07)

### Bugfix

- Adding absolute url in ObjectBrowser for image type @iFlameing

## 7.0.0 (2020-07-06)

### Breaking

- Fix filename of strickthrough.svg to strikethrough.svg @tiberiuichim

### Feature

- Addons configuration loading. You can now declare addons in the addons key of
  package.json and they'll be automatically loaded. @tiberiuichim @sneridagh

## 6.5.0 (2020-07-03)

### Feature

- Added default Export for the QuerystringWidget for the ListingBlock @steffenri

### Bugfix

- Fix text overflow in pastanaga-menu header if title is too long. @giuliaghisini
- Fixing bug to correctly assign classes to image sizes in View @steffenri
- Center aligned Images are now displayed like they are center aligned in the View @steffenri
- Fix datepicker z-index @giuliaghisini

### Internal

- Upgrade insecure packages `http-proxy`, `http-proxy-middleware` and `handlebars` @tiberiuichim

## 6.4.1 (2020-07-01)

### Breaking

### Feature

- Allow JSON API calls to made to third-party servers @tiberiuichim

### Bugfix

- Fix styling and use of csss classes in `InlineForm.jsx` @tiberiuichim

- Fixing bug for Image Preview on upload @iFlameing

### Internal

- Fix formatting of `src/server.jsx` @tiberiuichim

## 6.4.0 (2020-06-29)

### Feature

- Translated workflow state in contents @nzambello
- Added item type as a tooltip in contents @nzambello
- Added Italian translations and translated array, token and select widget. @giuliaghisini
- Added uploading image preview in FileWidget @iFlameing
- Allow custom express middleware declared with `settings.expressMiddleware`. See [Customizing Express](docs/source/customizing/express.md) @tiberiuichim

### Bugfix

- Fix the toolbar dropdown to add content types if isMultilingual is enabled
  but a type is not marked as translatable. @csenger
- Usage of Contettype label in Add component. @giuliaghisini

### Internal

- Update upgrade-guide to for `addonRoutes` and `addonReducers` @jackahl

## 6.3.0 (2020-06-22)

### Feature

- Added internationalization for French language @bsuttor #1588
- use of maximumSelectionSize from plone in ObjectBrowserWidget. @giuliaghisini
- Added selectableTypes in ObjectBrowserWidget @giuliaghisini

### Bugfix

- Added export for ObjectBrowserWidget in component/index.js @giuliaghisini
- Fixed duplicated items in SelectWidget and ArrayWidget @giuliaghisini
- Update German translation @timo
- Removed broken preview image in ContentsUploadModal if uploaded item is not an image. @giuliaghisini
- Localized content upload modal last modified date @nzambello
- Fix overflow in folder contents with long titles @nzambello
- Fixed object browser widget when a selected items is deleted. Plone.restapi returns a null object. @giuliaghisini
- Fixed error on adding new item if parent item is not translated when multilingual is set @giuliaghisini
- Added translations for select in querystring widget @nzambello

## 6.2.0 (2020-06-14)

### Feature

- Added database information component in ControlPanels @iFlameing

### Internal

- Add yarn-deduplicate. @timo

## 6.1.0 (2020-06-12)

### Feature

- Include `config.addonRoutes` in router configuration. This allows addons to
  override route children defined for the `App` component.
- Added param 'wrapped' for widgets, to use widgets without form wrappers. @giuliaghisini
- Added internationalization for Romanian language @alecghica #1521
- Support loading additional reducers from the `config.addonReducers` key,
  to allow addons to provide their own reducers @tiberiuichim
- Add a no brainer image sizing option, using scales. This will be vastly improved when
  we adopt srcsets. @sneridagh

### Bugfix

- Removed a regex check in default view, we already have that check implemented in `toHTML.jsx` L173s @nileshgulia1
- UX and UI improvements to `DateTimeWidget` @sneridagh
- Fix an UTC handling for edge cases in `DateTimeWidget` @sneridagh
- Do not store the server information of the image block in the block @sneridagh
- expose `blocks` and `blocks_layout` only editing content types @nileshgulia1
- Small fix for `TextAreaWidget` and max_lenght @sneridagh

## 6.0.0 (2020-05-18)

### Breaking

- Removed support for CSS modules, since Razzle 3.1.x do not support them @sneridagh
- Updated Volto dependencies - See https://docs.voltocms.com/upgrade-guide/ for more information @sneridagh
- By adding `react-beautiful-dnd` in the block editor we are introducing new wrappers
  (belonging to the lib machinery) in the structure. The original structure and class
  names are still in there for maintain maximum backwards compatibility. Those might be
  cleaned up in next major versions, so if for some reason you have customized the
  styling of your blocks in edit mode relying in the old structure, you might want to
  review and adapt them @sneridagh

### Feature

- Added `react-beautiful-dnd` in core for edit form @iFlameing

### Bugfix

- Improve `isInternalURL` helper to match also anchors @sneridagh
- Fix local build when no RAZZLE_API_PATH is set @sneridagh
- Fix `WysiwygWidget` redraft HTML conversion when creating an empty paragraph force a `<br />` on it @sneridagh

### Internal

- Update to Razzle 3.1.2 @sneridagh
- Update to React 16.13.1 @sneridagh
- Removal of unused (and deprecated) `@babel/preset-stage-0` @sneridagh
- Update `react-router` @sneridagh
- Update `react-redux` and friends @sneridagh
- Update `connected-react-router` @sneridagh
- Update low hanging fruits deps @sneridagh
- Update style/less loaders and friends @sneridagh
- Update stylelint and friends @sneridagh
- Update prettier @sneridagh
- Update eslint plugins @sneridagh
- Update `cypress-axe`, `detectbrowser`, `lint-staged` and `release-it` @sneridagh

## 5.10.0 (2020-05-16)

### Feature

- Refactor createContent command to accept a single json object @iFlameing
- enable hyperlinks in comments when intelligent text is enabled for comments @jackahl
- Added InlineForm, a generic form implementation that can be used to edit, among others, block data. @tiberiuichim

### Internal

- Make available some internal artifacts (Router, Redux Store and Settings) to the Cypress acceptance tests, add docs @sneridagh
- Added a cypress test for the comment @iFlameing
- Add a cypress function to set registry entries @jackahl

## 5.9.1 (2020-05-15)

### Bugfix

- Fix Bug in Form Component, that lead to site crash when transmitting a comment @jackahl #1475
- Fix for the long lasted issue when creating links in newly created text blocks not showing as links until you save @avoinea

### Internal

- add a cypress function to set registry entries @jackahl

## 5.9.0 (2020-05-12)

### Feature

- Implemented a new ObjectBrowserWidget @giuliaghisini
- Add system information in controlpanel @iFlameing #1457
- Added Dexterity Types Controlpanel @avoinea #1285
- Remember sort order of folder contents view. @ksuess

### Bugfix

- Fix new lines inside blockquotes are not rendered @iFlameing #1249
- Fix blockquote style render error: unique key @iFlameing #1097
- Added Dexterity control panel Cypress tests @iFlameing

## 5.8.0 (2020-05-11)

### Feature

- Adding Image Gallery template in Listing view @iFlameing

## 5.7.1 (2020-05-08)

### Bugfix

- Fix translation locator lookup in `CreateTranslation` component and remove the no longer needed store reducer @sneridagh

## 5.7.0 (2020-05-08)

### Feature

- Enable `@querystringresults` action to use the new context aware query feature @sneridagh

## 5.6.1 (2020-05-08)

### Bugfix

- REALLY load the current object language on SSR, instead of relying on the cookie @sneridagh

### Internal

- Pin some api devs (ZCatalog and p.namedfile improvements) @sneridagh

## 5.6.0 (2020-05-06)

### Feature

- Load the current object language on SSR, instead of relying on the cookie @sneridagh

### Bugfix

- Correct the `defaultLanguage` intend in `react-intl-redux` configuration @sneridagh

### Internal

- Add default `src` alias for addons detecting if there is a released or a mrs-developer one @sneridagh

## 5.5.0 (2020-05-06)

### Feature

- Added label expired if expiration date is smaller that current date #1413 @iFlameing
- Added word limit widget @iFlameing
- Addons control panel @esteele @iFlameing

### Internal

- Cypress test for Table Block @steffenri @iFlameing
- Cypress tests upgraded for Image, Hero and HTML Block @steffenri @iFlameing
- Added cypress test for sort method in folder content #1035 @iFlameing

## 5.4.0 (2020-05-04)

### Feature

- Add babel and externals support in Webpack for add-on infrastructure @sneridagh
- Forward the images and files cache headers in Volto SSR passthrough @sneridagh

### Bugfix

- Fix handling of external links in ToHTML config @nzambello
- Remove the title field from right dropdown in folder content view

### Internal

- Periodical upgrade of `browserlist` lib @sneridagh

## 5.3.0 (2020-04-29)

### Feature

- Add general @navigation endpoint depth setting @sneridagh

### Bugfix

- Fix `<html>` `lang` attribute @sneridagh

## 5.2.1 (2020-04-27)

### Internal

- Remove console log in workflow asyncConnect :( @sneridagh

## 5.2.0 (2020-04-27)

### Feature

- Improvement of API requests error handling @sneridagh
- Unauthorized on folder contents if no proper credentials @sneridagh

### Bugfix

- Improve German translations for folder contents view @timo
- Make label of checkboxwidget clickable @pbauer #1414
- Show new added user in user control panel @iFlameing #1271
- Support multi selection in roles and groups and polish add user #1372
- Listing block: removed message 'No results found' only in view mode on public site, in editMode is still present. @giuliaghisini

### Internal

- Add crossorigin to the preload resources tags while in development @sneridagh
- Permissions in contents and Edit @sneridagh
- Fix the error on content Edit no credentials now shows `Unauthorized` @sneridagh
- Improve console server output showing info @sneridagh

## 5.1.0 (2020-04-23)

### Breaking

### Feature

- Full screen right sidebar @rexalex #1345
- Enable internal API proxy for not to rely on CORS on development @sneridagh
- Added Print CSS @iFlameing #1289
- Added error handling for Add and Edit forms #1392 @nzambello

### Bugfix

- Japanese translation @terapyon
- Fix `ArrayWidget` to support multiselect schema `schema.List`/`schema.Set`-> `schema.Choice` hardcoded (not using vocabularies) combination @sneridagh
- Remove Back button from control panels, since it's redundant @sneridagh
- Show past dates in date time widget calendar @nzambello

### Internal

- Translated labels in Eventi View @nzambello
- Improve i18n script, so shadowed components are not overriding their original translations. For the record, any override of i18n messages, should be done somewhere else (eg. config object) @sneridagh

## 5.0.1 (2020-04-16)

### Bugfix

- Show new added user in user control panel @iFlameing #1271
- Fixes for contact form @nzambello

## 5.0.0 (2020-04-12)

### Breaking

- Added basic lazy loading dependencies and boilerplate @sneridagh
- Change component to where page title is set to `View.jsx`, remove all `Helmet` calls from inner views @jackahl

### Feature

- Added date time widget @nzambello
- Add meta description tags and meta generator @sneridagh
- Add lang property in `html` tag depending on the site/content language @sneridagh
- Add `App.jsx` component insertion point @sneridagh
- Lazy load `EventView.jsx`, splitting out all its big dependencies (Luxon) along with it @sneridagh
- Lazy load `pretty` library, used in the HTML block @sneridagh
- Lazy load `Raven` library @sneridagh
- Lazy load `React Select` library @sneridagh

### Bugfix

- Show save/cancel on control panels @avoinea #850
- Fix listing "show more" link rendering conditions @nzambello

### Internal

- Make Jest only looks up in `src` folder @sneridagh
- Re-arrange `components/index.js` @sneridagh
- Added a patch for Razzle Jest config generator to include `modulePathIgnorePatterns` option @sneridagh
- Fix Travis random no sound card found error @sneridagh
- docs: add release documentation @tisto

## 4.6.0 (2020-04-06)

### Feature

- pagination on site search results @giuliaghisini

### Bugfix

- Fix use case for non-multilingual setups and on projects on lang loading @sneridagh

### Internal

- Typo in German translations @steffenri
- Complete more Italian translations @nzambello

## 4.5.0 (2020-04-06)

### Feature

- /sitemap to view sitemap based on @navigation with depth 4 @giuliaghisini

### Bugfix

- Fix ArrayWidget to support static supermodel vocabulary @datakurre
- Bring back the OutdatedBrowser component, it got removed in a bad merge :( @sneridagh

### Internal

- Improve the i18n script, only write the pot file if it's really different @sneridagh

## 4.4.0 (2020-04-03)

### Feature

- /contents (folder content view) is sortable @ksuess
- Updated the (folder content icons to Pastanaga Icons) @iFlameing

### Bugfix

- Fix conversion from DraftJS to HTML using redraft for atomic entities (IMAGE) @sneridagh

## 4.3.0 (2020-04-01)

### Feature

- Added recursive workflow changes @robgietema

### Bugfix

- Fixed ssr link view @robgietema

## 4.2.0 (2020-03-31)

### Feature

- Add Multilingual Support @sneridagh

## 4.1.2 (2020-03-30)

### Bugfix

- Fix typo for Japanese translation @terapyon
- Fix refresh of the `Breadcrumbs` and `Navigation` components on calling `/login` and `/logout` @sneridagh
- Fix refresh of the `Navigation` component on calling `/login` and `/logout` @sneridagh
- Adjust implementation of the download link behavior for files @sneridagh
- Fix Maps block to use maps-inner instead of video-inner class @timo
- Add div with class "table-of-contents" to ToC block @timo

### Internal

- Upgrade critical Plone 5.2.1 deps in api folder @sneridagh
- Improve Cypress Video Block tests @sneridagh @timo
- Run `yarn i18n` on any JSX change @sneridagh
- Add link mailto Cypress test @timo
- Added design guidelines manifesto @sneridagh

## 4.1.1 (2020-03-18)

### Bugfix

- Fix for #1267 - Link inside text for content-type without blocks breaks the site @sneridagh
- Japanese translation @terapyon
- Fix production mode for newly created `__DEVELOPMENT__` global @sneridagh

### Internal

- Upgrade to Cypress 4 @timo

## 4.1.0 (2020-03-13)

### Feature

- Add `flattenHTMLToAppURL` helper method for remove api url from TinyMCE generated HTML @cekk
- Add development mode global @sneridagh

### Bugfix

- Improve the UX of the listing block when queries are running @sneridagh
- Added table of content cypress test @steffenri

## 4.0.1 (2020-03-09)

### Bugfix

- Fixes #1262 - SSR support for "undetected" browsers
- Japanese translation @terapyon
- Site settings styling fixed in the Controlpanel
- Increase ObjectBrowser limit per folder to 1000, partially fixes #1259 @sneridagh
- Deprecate `utils.less` as it's a leftover and it collides with some use cases depending on the viewport, see: #1265

### Internal

- Use kitconcept.volto as integration package @sneridagh

## 4.0.0 (2020-03-01)

### Feature

Summary of the most important features in this final release. For more detailed information
refer to all of them in https://github.com/plone/volto/releases

- Improved Pastanaga Editor
- New Pastanaga Editor sidebar
- New mobile first toolbar
- Developing blocks experience simplified
- New Object Browser
- Listing, TOC, Lead Image blocks
- Improved existing blocks (Image, Video, Maps)
- New blocks chooser and future proof blocks definitions
- Definition of default Blocks per content type
- Body classes like the Plone ones hinting content types, section and current view
- New message system
- React hooks support
- Several internal libraries updated, including Redux, Router ones that support hooks as well
- New locales (es, it, ja, pt, pt_BR)

### Bugfixes

- Tons of bug fixes

## 4.0.0-alpha.43 (2020-03-01)

### Changes

- Fixes #982 - History compare/diff @avoinea
- Responsive header @ksuess
  - Anontools (login, register) wrapping under long navigation.
  - Breaking change: Hamburger menu also on tablet.
  - Mobile: compact display of anontools and search.

## 4.0.0-alpha.42 (2020-02-26)

### Changes

- Revert "Fix Scrolling Functionality if there are many columns in table" since it has non desired secondary effects in the table block and other tables @sneridagh

## 4.0.0-alpha.41 (2020-02-26)

### Changes

- Fixes for the `ListingView` (Issue #1188, Listing View) @wkbkhard
- Fix date widgets on QueryString widget on listings and in the widget @sneridagh
- Update German translation @tisto
- i18n in toolbar and folder contents view @ksuess

## 4.0.0-alpha.40 (2020-02-24)

### Added

- Add pagination support to listing blocks @sneridagh

### Changes

- Fix Video and Maps blocks hydration quirks on view mode @sneridagh
- Deleted Empty Select Component @aryamanpuri
- Fix `RichText` Widget on normal forms @sneridagh
- Fix Guillotina tests @bloodbare
- Fix problem with not wrapped element in `Provider` store in `WysiwygWidget` component
  due that now, the links are wrapped with a connected component @sneridagh

## 4.0.0-alpha.39 (2020-02-18)

### Added

- Add permission check to edit form @sneridagh

### Changes

- Fix and improve Error in SSR @sneridagh
- Fix `LinkAnchorPlugin` press Enter key inside blocks with draftJS widgets @sneridagh

### Internal

- Replace all relative paths to `@plone/volto` absolute paths to ensure you can override all the resources via component shadowing @sneridagh

## 4.0.0-alpha.38 (2020-02-18)

### Internal

- Update to use ESLint 6 @timo

## 4.0.0-alpha.37 (2020-02-18)

### Added

- Chose template for listing block @giuliaghisini
- Event type view @nileshgulia1 @pnicolli
- Add ability to define the starting blocks per content type @sneridagh
- Reference widget: show item title and path in search and hover items selected @giuliaghisini

### Changes

- Fix the "jump" on the blocks editor on focusing blocks @sneridagh
- Include link and size info to the full size image in `ImageView` view component @sneridagh
- In the Display menu, only show views that are implemented @pnicolli
- Hide Blocks fields in Layout fieldset in Add/Edit forms @pnicolli
- Updated italian translations @nzambello
- Fallback for non existing layout views registered in `constants/Layouts` when selected in the widget @sneridagh
- Fix select widget for array inline choices fields and `z-index` problem @sneridagh
- Improve UX of the edit block Image component @sneridagh
- Fix on creating a new block, it should show the sidebar block properties (#1167) @sneridagh
- Send only the changed fields on PATCH (edit content) operations @sneridagh
- Japanese translation @terapyon

### Internal

- Added forest.eea.europa.eu as deployed Volto in production @tiberiuichim
- Add SemanticUI responsive variables to the responsive utils @sneridagh
- Added `yarnhook` to the build @sneridagh

## 4.0.0-alpha.36 (2020-02-03)

### Changes

- Fix unable to login from /logout page (#1147) @sneridagh
- Fix sitemap.xml by increasing the batch size @robgietema
- Browser detect feature, adding a deprecation message for ancient browsers in the `App` component @sneridagh
- Adding fallback in the edit form, in case the blocks related fields are empty, so we are sure that the edit form shows at least the default blocks @sneridagh
- Fix shift return in tables @robgietema

## 4.0.0-alpha.35 (2020-01-31)

### Changes

- Fix CSS when multiselection widgets have multiple items, then provoke a line jump @sneridagh
- added new italian translations, added italian to available languages, translated some static string
- updated italian translations
- Fix listing block sidebar focus @sneridagh
- Fix getBaseUrl helper method to not match inner occurrences of nonContentRoutes @sneridagh

## 4.0.0-alpha.34 (2020-01-26)

### Changes

- Fix token expiration/renewer timer, this fixes #674 @sneridagh

## 4.0.0-alpha.33 (2020-01-26)

### Changes

- Updated Maps block to the sidebar and image block look and feel @sneridagh
- Update video block to the sidebar and get the image block look and feel @sneridagh

### Internal

- Fix and update to latest husky and lint-staged @sneridagh
- Fix for i18n to use defaultMessages instead to default to the id @sneridagh
- Update `babel-plugin-react-intl` to latest @sneridagh

## 4.0.0-alpha.32 (2020-01-24)

### Added

- Lead image behavior block @sneridagh sponsored by CMSCOM.jp @terapyon

### Changes

- Make login component honors the returnUrl prop if called from any pathname @sneridagh

### Internal

- Try to improve the realibility of the Cypress tests, reorganize commands @sneridagh
- Upgrade to Plone 5.2.1, add `Products.PloneHotfix20200121` @sneridagh
- Force global use of `browserslist` package to get rid of message on build @sneridagh

## 4.0.0-alpha.31 (2020-01-22)

### Changes

- fix `SelectWidget`, when there is a vocabulary and no choices @sneridagh

## 4.0.0-alpha.30 (2020-01-22)

### Added

- Added listing block @pnicolli @rodfersou @sneridagh @giuliaghisini

### Changes

- fix bug in TokenWidget and ArrayWidget when removing all elements. @giuliaghisini
- fix listing block customization @giuliaghisini
- fix Querystring widgets failing to render if the `MultipleSelectionWidget` field applied is not included in the site vocabulary returned by `@querystring`. This applies to `Subject` field when the tag value is not there any more. @sneridagh
- fix QueryString widget on creation when query is empty, fixed broken when editing after too @sneridagh

## 4.0.0-alpha.29 (2020-01-18)

### Changes

- Remove dangling reference to external data in Image block not used anymore, causing confusion and lead to dead (and wrong) code @sneridagh
- Remove last remains of the append secondary actions, remove Image block toolbar. Update i18n, fix small issues in Image block @sneridagh

## 4.0.0-alpha.28 (2020-01-17)

### Changes

- Fix ToC anchor links in Firefox @robgietema

## 4.0.0-alpha.27 (2020-01-17)

### Changes

- Fix removing links in blocks @robgietema

## 4.0.0-alpha.26 (2020-01-15)

### Added

- German translation updated @timo

## 4.0.0-alpha.25 (2020-01-14)

### Added

- German translation for TOC @timo

## 4.0.0-alpha.24 (2020-01-14)

### Added

- Added customStyleMap param to Editor of draftjs @giuliaghisini
- Added Table of Contents block @robgietema

## 4.0.0-alpha.23 (2020-01-14)

### Added

- Support for indexable blocks (requires plone.restapi 6.1.0) @timo
- Set alt tag of image when selecting image in image block @robgietema

### Changes

- Avoid console warnings in AddLinkForm.jsx @tiberiuichim
- More cleaning the body classname from the current displayname view @sneridagh
- Make it possible to paste links, lists, b and i Elements into text-blocks
  @jackahl
- added option to include mp4 files from a remote source in video Block @steffenri @jackahl
- Make it possible to paste links, lists, b and i Elements into text-blocks @jackahl

## 4.0.0-alpha.22 (2020-01-04)

### Changes

- Disable all styling when copying text from another source (e.g. MS Word) into a text block @jackahl
- Avoid console warnings in QuerystringWidget @tiberiuichim
- Fix body classname based on the current content type @sneridagh

## 4.0.0-alpha.21 (2020-01-02)

### Changes

- Fix failing test on Footer due to year change in Copyright notice @sneridagh

## 4.0.0-alpha.20 (2020-01-02)

### Added

- Added translations to Portuguese @emansije

### Changes

- Fix wysiwyg widget help tag, for styling consistency @tiberiuichim
- Added more i18n improvements @macagua
- Disable submit button on save, to avoid multiple content creation @tiberiuichim
- Fix focus on sidebar @robgietema

### Internal

- Upgrade version pin for lxml, for compatibility with Python3.8
- Bump handlebars from 4.1.2 to 4.3.0 @timo

## 4.0.0-alpha.19 (2019-12-20)

### Added

- Implementation of `Portuguese (BR)` translation @LeuAlmeida
- Added translations to spanish @macagua
- Added AlbumView @wkbktill @alexbueckig

### Changes

- empty text blocks are shown as `<br />` in the view.
- Fix double fetch due to asyncConnect being executed in browser too @robgietema @sneridagh

## 4.0.0-alpha.18 (2019-12-12)

### Added

- Added CTRL+ENTER feature in text blocks by default. It creates a newline inside the same text chunk (`<p>`) @sneridagh
- Automatically switch sidebar on block change @robgietema
- Japanese translation @terapyon

### Changes

- Remove "documentDescription" class in table block @sverbois
- Added possibility to work with vimeo-videos instead of youtube-videos in the video block @wkbkhard
- Fixed Issue 1021: typing in a "wrong" URL leads to error @wkbkhard
- General toolbar more and personal tools menu CSS fixes @sneridagh
- Fix bug that lead to crashing the view when deleting the last row of a table
- Fix Select widget bug if the field has already the options in the `choices` schema, do not trigger the vocabulary request @sneridagh

### Internal

- Updated to react-select v3 @robdayz
- Fix file and link redirect views @robgietema
- Restrict moment.js locales to available languages @tisto @robgietema
- Fix history view @robgietema

## 4.0.0-alpha.17 (2019-12-03)

### Internal

- Revert eslint upgrade, because of problems with the react-app preset typescript settings @sneridagh

## 4.0.0-alpha.16 (2019-12-02)

### Changes

- Fix small CSS issues in Blocks @sneridagh

### Internal

- Pin Guillotina docker image @sneridagh
- Forked `react-helmet` since it seems unmaintained. Now it's a Named import in helpers. @sneridagh
- Update internal dependencies, fix "unmet peer dependencies" console logs by adding the peer dependencies to the local dependencies @sneridagh
- Update some dependencies, including: react-router, eslint engine and plugins/config and others @sneridagh
- Lodash improvements for decrease bundle size @sneridagh

## 4.0.0-alpha.15 (2019-11-27)

### Internal

- Export the resetContent action @pnicolli
- Fix toolbar collapsed color @sneridagh
- Minor CSS fixes @sneridagh
- Remove @testing-library/cypress dep, as it breaks builds if the internal cypress release is different than the one in this package @sneridagh

## 4.0.0-alpha.14 (2019-11-24)

### Internal

- Proper config for stylelint-prettier integration, add husky integration and scripts for stylelint, review stylelint rules @sneridagh

## 4.0.0-alpha.13 (2019-11-23)

### Internal

- Upgrade autoprefixer, remove deprecated `browsers` option, move to `browserlist` in `package.json` @sneridagh
- Upgrade react and react-dom to 16.12.0 @pnicolli
- Upgrade Cypress to 3.6.1 @timo

## 4.0.0-alpha.12 (2019-11-13)

### Changes

- Add loading animation for save and edit buttons in toolbar @pgrunewald
- Move Body class depending on content type to `App` component in order to make it available everywhere @sneridagh
- Add root class name to `Tags` component @sneridagh

## 4.0.0-alpha.11 (2019-11-08)

### Added

- Improved `ObjectBrowser` API to allow arbitrary field names and a custom `onSelectItem` @sneridagh

### Changes

- Fix icon in `TextWidget` @sneridagh
- Improve documentation for `Icon` @jackahl
- Fix ability to develop Volto itself (as and addon with a mrs.developer checkout) inside a Volto project @sneridagh

### Internal

- Add internationalization section to docs @pgrunewald

### Internal

- Set Cypress viewport width to 1280px @timo

## 4.0.0-alpha.10 (2019-10-31)

### Added

- Add Node 12 support @timo

### Changes

- Removed wrapper `p` tag from image block in edit mode for better layout purposes @sneridagh
- Make SelectWidget more robust @robgietema
- Add image to listing view @robgietema
- Fix `SchemaWidget` @robgietema
- Move styles import to a separate file @pnicolli
- Fix crash when user enters only whitespace in required fields @JeffersonBledsoe
- Fix the _real_ focus thief in new tiles @sneridagh

### Internal

- Report port number on startup @fredvd
- Retry Cypress tests two times before failing @timo
- Add waitForResourceToLoad to Cypress @timo
- Add use cases to README @timo
- Re-enabled Guillotina tests @sneridagh
- Remove Docker build from tests @sneridagh
- Removed Enzyme @pnicolli
- Added testing-library (react and cypress) @pnicolli
- Tiles -> Blocks renaming @sneridagh

## 4.0.0-alpha.9 (2019-10-09)

### Changes

- Rename `blockID` to `id` for view block components, to unify naming in edit-view @sneridagh
- Change the order of the widget decider algorithm to `choices` is chosen before the vocabularies one @sneridagh
- Remove old messages container since it's not used anymore @sneridagh
- Improve the Pastanaga Editor block wrapper container layout, deprecating the hack `.ui.wrapper > *` @sneridagh
- Fix `ArrayWidget` and amend users control panel arrays instantiations @sneridagh

## 4.0.0-alpha.8 (2019-10-05)

### Added

- Upgrade react-intl to latest version @sneridagh

### Changes

- Fix `DefaultView.jsx` warning on missing key @sneridagh

### Internal

- Enable run yarn install on git checkout and git pull in husky @sneridagh
- Disable Cypress blocks tests @sneridagh
- Remove dockerized unit tests @timo
- Add Cypress link test for text blocks @timo

## 4.0.0-alpha.7 (2019-10-02)

### Added

- Add CSS class names to block chooser @timo
- Add Cypress tests for blocks @timo @rodrigo @jakahl

### Changes

- Fix page jump on edit route @sneridagh
- Fixes to users and groups controlpanel i18n strings @nileshgulia1

### Internal

- Change the general naming of the documentation to `developer` documentation @sneridagh
- Add `blockID` prop to block tiles render view, this is handy for some blocks use cases @sneridagh
- Fix flaky Cypress test @sneridagh

## 4.0.0-alpha.6 (2019-09-30)

### Added

- Transfer focus management and keyboard navigation to the tiles engine @sneridagh

### Changes

- Slight amendment to Blocks chooser styling @sneridagh
- The default view for content types `DocumentView.jsx` has been renamed to a more appropiate `DefaultView.jsx` @sneridagh

### Internal

- Add complete husky config @sneridagh
- Add COC.md file @timo

## 4.0.0-alpha.5 (2019-09-28)

### Added

- Default body classes were enhanced to accept path and content type based ones as in Plone @sneridagh

### Changes

- Fix for checkboxes when setting `false` values, this fixes #888 @sneridagh

## 4.0.0-alpha.4 (2019-09-27)

### Added

- Added Users and Groups Controlpanel @nileshgulia1 @csenger @jackahl

### Changes

- Move the Tile Edit wrapper one level up to the tiles engine, so we can simplify how edit tiles are made @sneridagh
- Rename Metadata and Properties in sidebar to Document and Block @jackahl
- Add some German Translations @steffenri, @jackahl

### Internal

- Fix cypress test for file Upload @jackahl
- Dependencies upgrades (router, redux) @sneridagh
- Enhance Cypress createContent keyword to create files and images @timo
- Fix docs build locally @sneridagh

## 4.0.0-alpha.3 (2019-09-22)

### Added

- New tiles chooser @sneridagh

### Internal

- Fail eslint check on any warnings @timo
- Add i18n check on Travis @timo

## 4.0.0-alpha.2 (2019-09-19)

### Changes

- Fix parameter handling in Search view to avoid limiting search results with empty parameters #845 @csenger
- Fix SearchTags handling of keyword vocabulary for anonymous users @csenger
- Fix hero tile being next to a left or right aligned image @jackahl
- Fix toolbar elements showing depending on user permissions @sneridagh

## 4.0.0-alpha.1 (2019-09-17)

### Changes

- Fix test failure for `VersionOverview` component in master after release process @sneridagh
- Improve usability of login form @sneridagh
- Fix creation of image objects from image tile by adding the id as well @sneridagh
- Remove description tile from the default tiles on new content @sneridagh

### Internal

- Update release-it to fix some deprecation messages @sneridagh

## 4.0.0-alpha.0 (2019-09-13)

### Added

- Show images in Rich Text editor @rodfersou @sneridagh
- Full Pastanaga Toolbabr implementation @sneridagh
- Internal API path for containers @bloodbare
- Add toast component @sneridagh
- Add sidebar support for components @sneridagh
- Add Volto version number in control panel @nzambello
- Remove Mosaic component @tisto
- Added toast component in actions @nzambello
- Added translations to italian @nzambello
- Add table tile @robgietema
- Add image sidebar @sneridagh @gomez
- Add delete file button to file Widget @jackahl
- Add link redirect view @robgietema
- Add proper unique id to all fields, based on the fieldset and field name @sneridagh
- Add QueryString widget @robgietema @sneridagh

### Changes

- Add a delay when filtering content in folder contents so it doesn't overload backend @vangheem
- Small UX/UI fixes @sneridagh
- Fix query string search in subjects vocab field @gomez
- Removed the delete button from the title tile @pnicolli
- Rewrite sidebar @robgietma @sneridagh
- Added SidebarPortal component for easier sidebar handling @pnicolli
- Fixed tiles outline in Pastanaga editor @pnicolli
- Fix typos @balavec
- Fix warnings for boolean fields @miziodel
- Fix dropdown styling @robgietema
- Update connected-react-router and fix instantiation of the wrapper component
  to fix the sync problems with the router and the store @sneridagh
- Fix link popup in case you dismiss it without setting anything @sneridagh
- Export history in start-client.jsx for being able to import it from the project for trackers (Matomo, etc) @csenger
- Workflow change awareness on toolbar @robgietema
- Fix reordering in folder contents view and problems with previous windowing settings leaked to current one. @robgietema
- Fix remove link entity of only a part it only removes that part, not the whole entity @robgietema
- Add proper placeholder to the add link feature in the editor @sneridagh
- Fix bulk workflow change in contents view @sneridagh
- Fix regresion on uploading image to root @sneridagh
- Fix hero tile on view if image is missing @sneridagh
- Fix link to contextual contents in toolbar @sneridagh
- Add automatically the wildcard for the `SearchableText` on the @search action @sneridagh

### Internal

- Upgrade lodash to 4.17.15 @tisto
- Fix console errors on tests @sneridagh
- Add development mode for kitkoncept.voltodemo to /api plonebacked @fredvd
- Cleanup map dispatch to props @robgietema
- Fix linting warnings @robgietema
- Remove decorators @robgietema
- Pin mem to 4.0.0 @tisto
- Add razzle-plugin-bundle-analyzer @tisto
- Add bundlewatch @tisto
- Add bundlesize @tisto
- Update base buildout @sneridagh

## 3.1.0 (2019-06-14)

### Added

- Upgrade to react-redux 7.1. It includes the new official hooks for Redux. @sneridagh
- Make Login Route accessible from anywhere in path url @nileshgulia1

### Changes

- Fix basic tiles classes @rodfersou
- Fix video alignment @sneridagh

### Internal

- Upgrade handlebars to 4.1.2 @timo
- Upgrade js-yaml to 3.13.3 @timo
- Upgrade Plone api folder to 5.2rc3 @sneridagh
- Fixes for image/file fields widgets for Guillotina @sneridagh
- Fixes for Cypress Guillotina tests @sneridagh

## 3.0.4 (2019-05-30)

### Changes

### Internal

- Add cypress a11y tests. @timo
- Fix order of arguments when sending the contact form @csenger
- Fix @babel/core import on i18n script @sneridagh

## 3.0.3 (2019-05-13)

### Internal

- Use eslint-config-react-app instead of airbnb + custom config for linting @timo
- More eslint fixes for avoiding parsing errors on decorators @sneridagh
- Add 'prettier' command to check if there are any missing prettier fixes @timo
- Run 'prettier' on Travis and fail the build if there are missing prettier fixes @timo
- Add 'prettier:fix' command to fix all missing prettier fixes at once @timo
- Run 'prettier:fix' once and commit all fixes @timo
- Fix the most important violations reported with the new config @sneridagh

## 3.0.2 (2019-05-10)

### Changes

- Re-add babel-eslint because of the decorators @sneridagh
- Upgrade eslint-config-airbnb @sneridagh

## 3.0.1 (2019-05-10)

### Changes

- Small fix for a missplacement of the hooks plugin in .eslintrc @sneridagh

## 3.0.0 (2019-05-10)

### Added

- Upgrade to Razzle 3 @sneridagh
- contact-form view @cekk
- Add cypress setup for both Plone and Guillotina @sneridagh
- Update SelectWidget and ArrayWidget and related vocabularies actions/reducers
  for the breaking changes in plone.restapi 4.0.0 @davisagli @sneridagh
- Expose request on the promise returned by the api helper @csenger

### Changes

- Several dependencies upgraded @sneridagh
- Fix image of Hero Tile for images in private containers @sneridagh
- Remove enforcement of JSdocs in Volto ESlint rules @sneridagh
- Remove RobotFramework tests in favor of the cypress ones @sneridagh
- Updated docs to highlight some code changes @pigeonflight

## 2.1.3 (2019-04-17)

### Changes

- Update api folder to Plone 5.2 and Python3, update the whole story @sneridagh

## 2.1.2 (2019-04-16)

### Changes

- Fixed issue where it was not possible to click into the title tile above the
  small red bar at the beginning of the line in some browsers. @jackahl
- Docs content editing. @esteele
- Fix the folder_contents view component bby preventing the SearchableText be
  empty if you haven't typed anything in the filter fields yet. This is caused
  by the new ZCatalog in Zope 4. @sneridagh

## 2.1.1 (2019-04-04)

### Changes

- Improved search action, now it supports passing directly the arrayed values
  and it converts it to Plone's query syntax @sneridagh

- Added depth argument to the navigation action, to match the @navigation
  endpoint feature @sneridagh

## 2.1.0 (2019-04-02)

### Added

- Added specific `onMutateTile` for solely use of the Text tile when it mutates
  to another type of tile. This prevents onChangeTile do one thing that it was
  not designed lifting responsibilities from it. @sneridagh
- Added `detached` mode for the text tile so it will be able to render outside
  the Volto editor without all the tile mutation machinery and the keyboard
  handlers. @sneridagh

### Changes

- Small improvements to the internal tile api @sneridagh
- Fix for tiles having dialog box `ENTER` key captured by global tile onKeyDown
  handler, then creating a tile instead of the intended behavior. @sneridagh
- Fix small CSS and import issues @sneridagh
- Fix Invalid Redraft object warning on console @sneridagh

## 2.0.0 (2019-03-25)

### Added

- Tiles refactor, move keyboard listeners and Trash icon to Tiles HOC
  @sneridagh
- Fix tiles navigation via cursors on all available tiles @sneridagh
- Fix UX on HTML tile when navigating via cursors @sneridagh
- Add ability to add new text tile via `Enter` key @sneridagh
- Add create new text tile at the bottom on adding tiles @sneridagh
- Improve general UX on tiles creation and focusing on creation @sneridagh

## 1.10.0 (2019-03-25)

### Added

- Fix npm package generation @sneridagh

## 1.9.0 (2019-03-25)

### Added

- Upgraded to React 16.8 (the one with hooks) @sneridagh
- Upgraded to the recent (at last) released react-redux 7.0beta.0, this release
  solves the performance issues with the new React context and leave them ready
  for the upcoming useRedux hook. This release supports the latest React 16.8.
  @sneridagh
- Upgraded to the latest Router and react-router-config and other required
  upgrades. @sneridagh
- Upgraded to latest redux-connect @sneridagh
- Upgraded to latest razzle @sneridagh

## 1.8.3 (2019-03-21)

### Changes

- Several CSS fixes @sneridagh
- Add several icons @sneridagh

## 1.8.2 (2019-03-21)

### Changes

- Improve README @svx @fredvd
- Pretty Pastanaga UI .overrides stylesheets @sneridagh

## 1.8.1 (2019-03-19)

### Changes

- Fix hero tile View styling, add definitive icon @sneridagh
- Fix the trash icon on the tiles that was displaced by other change @sneridagh

## 1.8.0 (2019-03-15)

### Added

- Hero Tile @nileshgulia1 @sneridagh

### Changes

## 1.7.0 (2019-03-03)

### Added

- Add image-zooming functionality @nileshgulia1

### Changes

- Fix image float/left right on image tile @timo

## 1.6.1 (2019-03-01)

### Changes

- Fix a regression on the add tile button alignment @sneridagh

## 1.6.0 (2019-03-01)

### Added

- Set image width in Volto editor to 50% for images that float left/right @timo
- Ability to navigate through the existing tiles with the cursors. @sneridagh
- HTML Tile for Volto Editor with preview and code prettifier
  @ajayns @nileshgulia1 @sneridagh
- Add error log in the SSR console @sneridagh
- Add SSR helper to get resources (images/files) from the server using the API
  headers. This fixes the missing images on non published resources while editing @sneridagh
- Fix not valid `<div>` tag nested in a `<p>` tag error on tiles and wysiwyg
  field @sneridagh

### Changes

- Clean .variables files from Pastanaga theme since they are already applied by
  the theming engine from the default theme. @sneridagh
- Fix edit forms with richtext fields coming from SSR @sneridagh

## 1.5.2 (2019-02-20)

### Changes

- Fix external images on Image Tile render @sneridagh
- Several fixes reagarding correctness of markup @sneridagh
- Issue with dangerouslySetInnerHTML RichText fields on first SSR load
  apparently fixed (due to the above fix) :) @sneridagh

## 1.5.1 (2019-02-19)

### Changes

- Fix build for projects created with `create-volto-app` @sneridagh
- Fix link view @nileshgulia1

## 1.5.0 (2019-02-19)

### Added

- Add Google Maps tile @nileshgulia1
- Add support for extending Semantic UI Styling using the semantic theme engine
  by adding an `extras` file that can bring into the engine new styles coming
  from third party libs or custom styling code for the local theme. Being this
  applied after semantic default styling, it's the last one in the styling
  cascade easing the develop of new themes. @sneridagh

### Changes

- Prevent Volto hit the @types endpoint (via its action, getTypes()) if the
  user is not authenticated, since it's useless and always returns a 401
  @sneridagh
- Improved readme @sneridagh
- New logo for the Pastanaga Theme referring to Volto and fix header @sneridagh
- Disable SocialSharing component by default @sneridagh
- Fix login tab index for username autofocus and password after tab @sneridagh
- Fix hamburgers menu @sneridagh
- Fix CSS sourcemaps by make postcss stage to accept other stages sourcemaps
  @sneridagh
- Add IE11 fixes by pinning some packages, added documentation in `docs` about
  it and how to deal with it. However, compatibility is _NOT_ guaranteed in
  future Volto releases @sneridagh
- Fix Header scroll in Firefox in case that there are lot of items in the nav
  @sneridagh
- Add supported browsers in README @sneridagh
- Default tile position to center for all the existing tiles @sneridagh

## 1.4.0 (2019-02-15)

### Added

- Add the ability to detect the edit Plone Site hack for show the tiles editor
  on Plone site edit @sneridagh

### Changes

- Bring back the stylelint default configs for IDEs @sneridagh
- Improve ESlint resolvers for special paths (@plone/volto and ~), so IDEs do
  not complain any more with no-unresolved active @sneridagh
- Fix the floating image problem in the Volto Editor @sneridagh

## 1.3.0 (2019-02-13)

### Added

- Improve the definitions of the view/edit tiles components for better
  extensibility. This might be a BREAKING change if you have already used the
  old way to extend/add more tiles, please update to the new one @sneridagh

### Changes

- Fix Travis unit testing false green @sneridagh
- Fix bad Proptype for location in ScrollToTop component @sneridagh

## 1.2.1 (2019-02-04)

### Changes

- Bring back the scroll to top on every route change feature @sneridagh
- Loosen node version, allow LTS (v8 and v10) @sneridagh

## 1.2.0 (2019-01-22)

### Added

- be able to specify custom headers in actions @vangheem
- fix icons used in contents @vangheem
- be able to work with mr.developer @vangheem
- add alias `@plone/volto-original` and `@package` webpack aliases @vangheem
- add `errorViews` configuration @vangheem

### Changes

- Upgrade to Node 10.14.2 @nileshgulia1

## 1.1.0 (2018-12-24)

### Changes

- Fix edit on root @robgietema
- Fix sharing @robgietema
- Fix error on token renew @robgietema
- Fix layout fieldname @bloodbare
- First field in a form will get the focus @robgietema
- Fix download file links @mikejmets
- Fix HMR missbehaving on both server and client @sneridagh
- Upgrade to Node 8.14.0 @timo
- Relaxed node runtime constraints @sneridagh
- Update to latest LESS and Semantic UI version @sneridagh

## Added

- Add .gitattributes file to avoid most Changelog merge conflicts @pnicolli
- Buildout for Python 3 @pbauer
- Websockets support @robgietema
- Subrequests to search and get content actions @robgietema
- Add logos @sneridagh @albertcasado

## 1.0.0 (2018-10-31)

### Added

- Training documentation link @robgietema

## 0.9.5 (2018-10-24)

### Changes

- Fix API*PATH variable using RAZZLE* prefix instead @sneridagh
- Fix FUOC (flash of unstyled content) in production mode @sneridagh
- Fix missing buttons on RichText tiles @sneridagh
- Fix original external `overrides.css` position in the cascade was applied in
  the wrong order in site.overrides in Pastanaga theme @sneridagh
- Fatten widget config @robgietema

## 0.9.4 (2018-10-10)

### Changes

- Fix tags layout @robgietema @jaroel
- Fix imports of views, widgets and tiles @robgietema @jaroel

## 0.9.3 (2018-10-10)

### Changes

- Fix logo import path @robgietema @jaroel

## 0.9.2 (2018-10-10)

### Added

- Automatic customization imports for images @robgietema @jaroel

## 0.9.1 (2018-10-10)

### Added

- Automatic customization imports @robgietema @jaroel

## 0.9.0 (2018-10-04)

### Changes

- Renamed package to Volto @robgietema

## 0.8.3 (2018-10-03)

### Changes

- Fix i18n script for dependency @robgietema

## 0.8.2 (2018-10-03)

### Changes

- Move all dev dependencies to dependencies @robgietema

## 0.8.1 (2018-10-03)

### Changes

- Fix compiling when used as a library @robgietema
- Fix buildout security issue @robgietema

## 0.8.0 (2018-10-03)

### Added

- Move the webpack config to Razzle @sneridagh @robgietema
- Upgrade React to 16.5 @tisto
- Upgrade React to 16.4.2 to fix a server-side vulnerability @tisto
- Support for base url @bloodbare

### Changes

- Merged Guillotina and Plone robot tests @bloodbare
- Don't reset total and batching on pending search @robgietema

## 0.7.0 (2018-07-31)

### Added

- Add Pastanaga Icon System @sneridagh
- Support for nested schemas @robgietema
- New block on return in editor @robgietema
- Added 404 page on page not found @robgietema
- Custom tiles support @sneridagh
- Add full register/password reset views @sneridagh
- Make the list block types configurable @robgietema
- Add all missing German translations @tisto
- Add helper `BodyClass` for appending classes to the `body` tag from View components @sneridagh
- Add Tiles support for Guillotina CMS @bloodbare @sneridagh @robgietema

### Changes

- Pastanaga Editor look and feel improvements and polishment @sneridagh @albertcasado
- Refactor configuration of routes, views and widgets for extensibility @sneridagh @davilima6
- Fix view name class in body element @sneridagh @davilima6
- Refactor actions @robgietema
- Store text tile data in json @robgietema
- Fixed tile add menu @robgietema
- Change to use root import on all config calls @sneridagh
- Fix CSS on tile image view @sneridagh
- Fix broken CSS on alignments left/right @sneridagh
- Tile DE literals translations @sneridagh
- Pass location as prop to child views in main View component in case we require it in some views @sneridagh
- Fix computed displayName from add-display-name Babel plugin for connected components @sneridagh

## 0.6.0 (2018-07-14)

### Added

- Schema widget @robgietema
- User actions and reducers @robgietema
- Group actions and reducers @robgietema
- Roles actions and reducers @robgietema
- Move combineReducers to the store creation level. This will ease the extensibility of them in Plone-React apps. @sneridagh
- Upgrade node to 8.11.2 @sneridagh
- Basic user listing in users controlpanel @robgietema
- Add missing FileWidget import @sneridagh
- Option to delete tiles @robgietema
- Option to add tiles @robgietema
- Image tiles in editor @robgietema
- Align images in editor @robgietema
- Video tiles in editor @robgietema
- Video tiles in editor @robgietema
- Sitemap.xml.gz view @robgietema
- Upload image indicator @robgietema
- Video tile view @robgietema
- Option to reset image @robgietema
- Drag and drop to reorder tiles @robgietema
- Enhanced DraftJS AnchorLink Plugin @robgietema @sneridagh
- Added the configuration required in Webpack config to load CSS modules in the project, required by DraftJS AnchorLink plugin @sneridagh

### Changes

- Styled wysiwyg widget @robgietema
- Switch from accordion to tabs in forms @robgietema
- Upgrade to Node 8.11.1 @tisto
- Replace ExtractionTextCSSPlugin with the new mini-css-extract-plugin, adapt universal-webpack config @sneridagh
- Removed flow @robgietema
- Fix eslint prettier config @robgietema
- Refactor actions and reducers to match restapi docs naming @robgietema
- Fix site root api calls @robgietema
- Change visual editor to use the new tiles api @robgietema
- Fix bug with wrong order input @robgietema
- Fix several problems in the DraftJS AnchorLink plugin @sneridagh
- Replace DraftJS Toolbar plugin H1/H2 buttons for H2/H3 ones @sneridagh
- Sync i18n translations @sneridagh
- Fix CSS .input class scope intrusion on the project introduced by the AnchorLink plugin fork @sneridagh
- Improve search reducer by adding the batching property in the search store.
- Upgrade to Node 8.11.3 @sneridagh

## 0.5.0 (2018-03-23)

### Added

- Pastanaga theme package @jaroel, @robgietema
- Registry based controlpanels @robgietema
- Component documentation @robgietema
- Component documentation examples @VaysseB
- Folder listing view @cekk
- Prettier docs for SCA @nileshgulia1
- Comments, email notification and vocabularies reducers @robgietema
- Pastanaga theme @robgietema
- Pastanaga manage views @robgietema
- Pastanaga theme views @robgietema
- Callout styling to draftjs @robgietema
- Image, file and news item view @robgietema
- Social sharing @robgietema
- Commenting @robgietema
- Tags @robgietema
- Renew login token when almost expired @robgietema
- Cctions reducers @robgietema
- Error reporting with Sentry support on client (default ErrorBoundary), server and Redux middleware @sneridagh
- Tiles reducers @robgietema
- Context aware toolbar @robgietema
- Hamburger menu navigation on mobile @sneridagh
- Editor prototype @robgietema
- Support for null values when reseting a field value @sneridagh

### Changes

- Update plone api versions / bootstrap process @thet
- Fix textwidget proptypes @cekk
- Remove phantomjs @tulikavijay
- Upgrade to node 8 @robgietema
- Switched to draft js plugins editor @robgietema
- Fix paragraph styling in draftjs @robgietema
- Fixed summary and tabular views @robgietema
- Upgrade to React 16 @sneridagh
- Upgrade to Webpack 4 @sneridagh
- Review chunks policy. Keep it in sync with Webpack 4 policy with entrypoint bundles @sneridagh
- Merged block styling to inline toolbar @robgietema
- Actions aware toolbar @sneridagh
- Fix permissions on the toolbar display menu @sneridagh

## 0.4.0 (2017-05-03)

### Added

- Adding tiles @robgietema
- Handle different tiles @robgietema
- Resizing of tiles @robgietema
- Deletion of tiles @robgietema
- Drag and drop of tiles @robgietema
- Basic mosaic grid rendering @robgietema
- Form validation @robgietema
- Notification messages @robgietema

### Changes

- Updated to new history api @robgietema
- Deselect on click outside grid @robgietema

## 0.3.0 (2017-04-29)

### Added

- Personal information @robgietema
- Change password @robgietema
- Password widget @robgietema
- I18n support and translations @robgietema
- Personal preferences @robgietema
- Rename action @robgietema

### Changed

- Fixed favicon @robgietema

## 0.2.0 (2017-04-27)

### Added

- Batch state in folder contents @robgietema
- Batch properties in folder contents @robgietema
- Batch tags in folder contents @robgietema
- Batch rename in folder contents @robgietema
- Diff view @robgietema
- Add revert to version @robgietema
- Create view revision page @robgietema
- Create history list view @robgietema
- Sorting of items in folder contents @robgietema
- Upload files in folder contents @robgietema
- Ordering of columns in folder contents @robgietema
- Ordering of items in folder contents @robgietema
- Pagination in folder contents @robgietema
- Delete in folder contents @robgietema

### Changed

- Only show add and contents in the toolbar when folderish @robgietema
- Diff on words not chars @robgietema

## 0.1.0 (2017-04-20)

### Added

- Folder contents @robgietema
- Sharing menu and view @robgietema
- Display menu @robgietema
- Semantic UI integration @robgietema
- Basic Mosaic setup @robgietema
- Basic Server Side Rendering @robgietema
- Search view @robgietema
- Actions menu @robgietema
- Workflow menu @robgietema
- Add menu @robgietema
- Add and edit forms including widgets @robgietema
- Basic components (navigation, toolbar, breadcrumbs etc) @robgietema
- Authentication including login / logout @robgietema
- Setup build environment @robgietema<|MERGE_RESOLUTION|>--- conflicted
+++ resolved
@@ -4,7 +4,6 @@
 
 ### Breaking
 
-<<<<<<< HEAD
 - Upgrade Razzle to 3.3.7 @tiberiuichim @sneridagh
 
   Razzle 3.3.7 prepares the transition to the upcoming Razzle 4 so it improves and
@@ -12,7 +11,6 @@
   `razzle.config.js` and how plugins are declared. It also enables by default the new
   *React Fast Refresh* feature implemented by the React community, which improves the
   refresh of the code while in development. See the upgrade-guide for more information.
-=======
 - Babel plugins housekeeping
 
   Deprecated proposals:
@@ -21,7 +19,6 @@
   - @babel/plugin-proposal-logical-assignment-operators
   - @babel/plugin-proposal-pipeline-operator
   - @babel/plugin-proposal-function-sent
->>>>>>> a8672ac4
 
 ### Feature
 
