# Change Log

## 1.10.1 (unreleased)

### Added

### Changes

<<<<<<< HEAD
- Tiles refactor, move keyboard listeners and Trash icon to Tiles HOC
  @sneridagh
- Fix tiles navigation via cursors on all available tiles @sneridagh
- Fix UX on HTML tile when navigating via cursors @sneridagh
- Add ability to add new text tile via `Enter` key @sneridagh
- Add create new text tile at the bottom on adding tiles @sneridagh
- Improve general UX on tiles creation and focusing on creation @sneridagh
=======
## 1.10.0 (2019-03-25)

### Added

- Fix npm package generation @sneridagh

## 1.9.0 (2019-03-25)

### Added

- Upgraded to React 16.8 (the one with hooks) @sneridagh
- Upgraded to the recent (at last) released react-redux 7.0beta.0, this release
  solves the performance issues with the new React context and leave them ready
  for the upcoming useRedux hook. This release supports the latest React 16.8.
  @sneridagh
- Upgraded to the latest Router and react-router-config and other required
  upgrades. @sneridagh
- Upgraded to latest redux-connect @sneridagh
- Upgraded to latest razzle @sneridagh
>>>>>>> 782e3455

## 1.8.3 (2019-03-21)

### Changes

- Several CSS fixes @sneridagh
- Add several icons @sneridagh

## 1.8.2 (2019-03-21)

### Changes

- Improve README @svx @fredvd
- Pretty Pastanaga UI .overrides stylesheets @sneridagh

## 1.8.1 (2019-03-19)

### Changes

- Fix hero tile View styling, add definitive icon @sneridagh
- Fix the trash icon on the tiles that was displaced by other change @sneridagh

## 1.8.0 (2019-03-15)

### Added

- Hero Tile @nileshgulia1 @sneridagh

### Changes

## 1.7.0 (2019-03-03)

### Added

- Add image-zooming functionality @nileshgulia1

### Changes

- Fix image float/left right on image tile @timo

## 1.6.1 (2019-03-01)

### Changes

- Fix a regression on the add tile button alignment @sneridagh

## 1.6.0 (2019-03-01)

### Added

- Set image width in Volto editor to 50% for images that float left/right @timo
- Ability to navigate through the existing tiles with the cursors. @sneridagh
- HTML Tile for Volto Editor with preview and code prettifier
   @ajayns @nileshgulia1 @sneridagh
- Add error log in the SSR console @sneridagh
- Add SSR helper to get resources (images/files) from the server using the API
  headers. This fixes the missing images on non published resources while editing @sneridagh
- Fix not valid `<div>` tag nested in a `<p>` tag error on tiles and wysiwyg
  field @sneridagh

### Changes

- Clean .variables files from Pastanaga theme since they are already applied by
  the theming engine from the default theme. @sneridagh
- Fix edit forms with richtext fields coming from SSR @sneridagh

## 1.5.2 (2019-02-20)

### Changes

- Fix external images on Image Tile render @sneridagh
- Several fixes reagarding correctness of markup @sneridagh
- Issue with dangerouslySetInnerHTML RichText fields on first SSR load
  apparently fixed (due to the above fix) :) @sneridagh

## 1.5.1 (2019-02-19)

### Changes

- Fix build for projects created with `create-volto-app` @sneridagh
- Fix link view @nileshgulia1

## 1.5.0 (2019-02-19)

### Added

- Add Google Maps tile @nileshgulia1
- Add support for extending Semantic UI Styling using the semantic theme engine
  by adding an `extras` file that can bring into the engine new styles coming
  from third party libs or custom styling code for the local theme. Being this
  applied after semantic default styling, it's the last one in the styling
  cascade easing the develop of new themes. @sneridagh

### Changes

- Prevent Volto hit the @types endpoint (via its action, getTypes()) if the
  user is not authenticated, since it's useless and always returns a 401
  @sneridagh
- Improved readme @sneridagh
- New logo for the Pastanaga Theme referring to Volto and fix header @sneridagh
- Disable SocialSharing component by default @sneridagh
- Fix login tab index for username autofocus and password after tab @sneridagh
- Fix hamburgers menu @sneridagh
- Fix CSS sourcemaps by make postcss stage to accept other stages sourcemaps
  @sneridagh
- Add IE11 fixes by pinning some packages, added documentation in `docs` about
  it and how to deal with it. However, compatibility is *NOT* guaranteed in
  future Volto releases @sneridagh
- Fix Header scroll in Firefox in case that there are lot of items in the nav
  @sneridagh
- Add supported browsers in README @sneridagh
- Default tile position to center for all the existing tiles @sneridagh


## 1.4.0 (2019-02-15)

### Added

- Add the ability to detect the edit Plone Site hack for show the tiles editor
  on Plone site edit @sneridagh

### Changes

- Bring back the stylelint default configs for IDEs @sneridagh
- Improve ESlint resolvers for special paths (@plone/volto and ~), so IDEs do
  not complain any more with no-unresolved active @sneridagh
- Fix the floating image problem in the Volto Editor @sneridagh

## 1.3.0 (2019-02-13)

### Added

 - Improve the definitions of the view/edit tiles components for better
   extensibility. This might be a BREAKING change if you have already used the
   old way to extend/add more tiles, please update to the new one @sneridagh

### Changes

 - Fix Travis unit testing false green @sneridagh
 - Fix bad Proptype for location in ScrollToTop component @sneridagh

## 1.2.1 (2019-02-04)

### Changes

 - Bring back the scroll to top on every route change feature @sneridagh
 - Loosen node version, allow LTS (v8 and v10) @sneridagh

## 1.2.0 (2019-01-22)

### Added

- be able to specify custom headers in actions @vangheem
- fix icons used in contents @vangheem
- be able to work with mr.developer @vangheem
- add alias `@plone/volto-original` and `@package` webpack aliases @vangheem
- add `errorViews` configuration @vangheem

### Changes

- Upgrade to Node 10.14.2 @nileshgulia1

## 1.1.0 (2018-12-24)

### Changes

- Fix edit on root @robgietema
- Fix sharing @robgietema
- Fix error on token renew @robgietema
- Fix layout fieldname @bloodbare
- First field in a form will get the focus @robgietema
- Fix download file links @mikejmets
- Fix HMR missbehaving on both server and client @sneridagh
- Upgrade to Node 8.14.0 @timo
- Relaxed node runtime constraints @sneridagh
- Update to latest LESS and Semantic UI version @sneridagh

## Added

- Add .gitattributes file to avoid most Changelog merge conflicts @pnicolli
- Buildout for Python 3 @pbauer
- Websockets support @robgietema
- Subrequests to search and get content actions @robgietema
- Add logos @sneridagh @albertcasado

## 1.0.0 (2018-10-31)

### Added

- Training documentation link @robgietema

## 0.9.5 (2018-10-24)

### Changes

- Fix API*PATH variable using RAZZLE* prefix instead @sneridagh
- Fix FUOC (flash of unstyled content) in production mode @sneridagh
- Fix missing buttons on RichText tiles @sneridagh
- Fix original external `overrides.css` position in the cascade was applied in
  the wrong order in site.overrides in Pastanaga theme @sneridagh
- Fatten widget config @robgietema

## 0.9.4 (2018-10-10)

### Changes

- Fix tags layout @robgietema @jaroel
- Fix imports of views, widgets and tiles @robgietema @jaroel

## 0.9.3 (2018-10-10)

### Changes

- Fix logo import path @robgietema @jaroel

## 0.9.2 (2018-10-10)

### Added

- Automatic customization imports for images @robgietema @jaroel

## 0.9.1 (2018-10-10)

### Added

- Automatic customization imports @robgietema @jaroel

## 0.9.0 (2018-10-04)

### Changes

- Renamed package to Volto @robgietema

## 0.8.3 (2018-10-03)

### Changes

- Fix i18n script for dependency @robgietema

## 0.8.2 (2018-10-03)

### Changes

- Move all dev dependencies to dependencies @robgietema

## 0.8.1 (2018-10-03)

### Changes

- Fix compiling when used as a library @robgietema
- Fix buildout security issue @robgietema

## 0.8.0 (2018-10-03)

### Added

- Move the webpack config to Razzle @sneridagh @robgietema
- Upgrade React to 16.5 @tisto
- Upgrade React to 16.4.2 to fix a server-side vulnerability @tisto
- Support for base url @bloodbare

### Changes

- Merged Guillotina and Plone robot tests @bloodbare
- Don't reset total and batching on pending search @robgietema

## 0.7.0 (2018-07-31)

### Added

- Add Pastanaga Icon System @sneridagh
- Support for nested schemas @robgietema
- New block on return in editor @robgietema
- Added 404 page on page not found @robgietema
- Custom tiles support @sneridagh
- Add full register/password reset views @sneridagh
- Make the list block types configurable @robgietema
- Add all missing German translations @tisto
- Add helper `BodyClass` for appending classes to the `body` tag from View components @sneridagh
- Add Tiles support for Guillotina CMS @bloodbare @sneridagh @robgietema

### Changes

- Pastanaga Editor look and feel improvements and polishment @sneridagh @albertcasado
- Refactor configuration of routes, views and widgets for extensibility @sneridagh @davilima6
- Fix view name class in body element @sneridagh @davilima6
- Refactor actions @robgietema
- Store text tile data in json @robgietema
- Fixed tile add menu @robgietema
- Change to use root import on all config calls @sneridagh
- Fix CSS on tile image view @sneridagh
- Fix broken CSS on alignments left/right @sneridagh
- Tile DE literals translations @sneridagh
- Pass location as prop to child views in main View component in case we require it in some views @sneridagh
- Fix computed displayName from add-display-name Babel plugin for connected components @sneridagh

## 0.6.0 (2018-07-14)

### Added

- Schema widget @robgietema
- User actions and reducers @robgietema
- Group actions and reducers @robgietema
- Roles actions and reducers @robgietema
- Move combineReducers to the store creation level. This will ease the extensibility of them in Plone-React apps. @sneridagh
- Upgrade node to 8.11.2 @sneridagh
- Basic user listing in users controlpanel @robgietema
- Add missing FileWidget import @sneridagh
- Option to delete tiles @robgietema
- Option to add tiles @robgietema
- Image tiles in editor @robgietema
- Align images in editor @robgietema
- Video tiles in editor @robgietema
- Video tiles in editor @robgietema
- Sitemap.xml.gz view @robgietema
- Upload image indicator @robgietema
- Video tile view @robgietema
- Option to reset image @robgietema
- Drag and drop to reorder tiles @robgietema
- Enhanced DraftJS AnchorLink Plugin @robgietema @sneridagh
- Added the configuration required in Webpack config to load CSS modules in the project, required by DraftJS AnchorLink plugin @sneridagh

### Changes

- Styled wysiwyg widget @robgietema
- Switch from accordion to tabs in forms @robgietema
- Upgrade to Node 8.11.1 @tisto
- Replace ExtractionTextCSSPlugin with the new mini-css-extract-plugin, adapt universal-webpack config @sneridagh
- Removed flow @robgietema
- Fix eslint prettier config @robgietema
- Refactor actions and reducers to match restapi docs naming @robgietema
- Fix site root api calls @robgietema
- Change visual editor to use the new tiles api @robgietema
- Fix bug with wrong order input @robgietema
- Fix several problems in the DraftJS AnchorLink plugin @sneridagh
- Replace DraftJS Toolbar plugin H1/H2 buttons for H2/H3 ones @sneridagh
- Sync i18n translations @sneridagh
- Fix CSS .input class scope intrusion on the project introduced by the AnchorLink plugin fork @sneridagh
- Improve search reducer by adding the batching property in the search store.
- Upgrade to Node 8.11.3 @sneridagh

## 0.5.0 (2018-03-23)

### Added

- Pastanaga theme package @jaroel, @robgietema
- Registry based controlpanels @robgietema
- Component documentation @robgietema
- Component documentation examples @VaysseB
- Folder listing view @cekk
- Prettier docs for SCA @nileshgulia1
- Comments, email notification and vocabularies reducers @robgietema
- Pastanaga theme @robgietema
- Pastanaga manage views @robgietema
- Pastanaga theme views @robgietema
- Callout styling to draftjs @robgietema
- Image, file and news item view @robgietema
- Social sharing @robgietema
- Commenting @robgietema
- Tags @robgietema
- Renew login token when almost expired @robgietema
- Cctions reducers @robgietema
- Error reporting with Sentry support on client (default ErrorBoundary), server and Redux middleware @sneridagh
- Tiles reducers @robgietema
- Context aware toolbar @robgietema
- Hamburger menu navigation on mobile @sneridagh
- Editor prototype @robgietema
- Support for null values when reseting a field value @sneridagh

### Changes

- Update plone api versions / bootstrap process @thet
- Fix textwidget proptypes @cekk
- Remove phantomjs @tulikavijay
- Upgrade to node 8 @robgietema
- Switched to draft js plugins editor @robgietema
- Fix paragraph styling in draftjs @robgietema
- Fixed summary and tabular views @robgietema
- Upgrade to React 16 @sneridagh
- Upgrade to Webpack 4 @sneridagh
- Review chunks policy. Keep it in sync with Webpack 4 policy with entrypoint bundles @sneridagh
- Merged block styling to inline toolbar @robgietema
- Actions aware toolbar @sneridagh
- Fix permissions on the toolbar display menu @sneridagh

## 0.4.0 (2017-05-03)

### Added

- Adding tiles @robgietema
- Handle different tiles @robgietema
- Resizing of tiles @robgietema
- Deletion of tiles @robgietema
- Drag and drop of tiles @robgietema
- Basic mosaic grid rendering @robgietema
- Form validation @robgietema
- Notification messages @robgietema

### Changes

- Updated to new history api @robgietema
- Deselect on click outside grid @robgietema

## 0.3.0 (2017-04-29)

### Added

- Personal information @robgietema
- Change password @robgietema
- Password widget @robgietema
- I18n support and translations @robgietema
- Personal preferences @robgietema
- Rename action @robgietema

### Changed

- Fixed favicon @robgietema

## 0.2.0 (2017-04-27)

### Added

- Batch state in folder contents @robgietema
- Batch properties in folder contents @robgietema
- Batch tags in folder contents @robgietema
- Batch rename in folder contents @robgietema
- Diff view @robgietema
- Add revert to version @robgietema
- Create view revision page @robgietema
- Create history list view @robgietema
- Sorting of items in folder contents @robgietema
- Upload files in folder contents @robgietema
- Ordering of columns in folder contents @robgietema
- Ordering of items in folder contents @robgietema
- Pagination in folder contents @robgietema
- Delete in folder contents @robgietema

### Changed

- Only show add and contents in the toolbar when folderish @robgietema
- Diff on words not chars @robgietema

## 0.1.0 (2017-04-20)

### Added

- Folder contents @robgietema
- Sharing menu and view @robgietema
- Display menu @robgietema
- Semantic UI integration @robgietema
- Basic Mosaic setup @robgietema
- Basic Server Side Rendering @robgietema
- Search view @robgietema
- Actions menu @robgietema
- Workflow menu @robgietema
- Add menu @robgietema
- Add and edit forms including widgets @robgietema
- Basic components (navigation, toolbar, breadcrumbs etc) @robgietema
- Authentication including login / logout @robgietema
- Setup build environment @robgietema<|MERGE_RESOLUTION|>--- conflicted
+++ resolved
@@ -6,7 +6,6 @@
 
 ### Changes
 
-<<<<<<< HEAD
 - Tiles refactor, move keyboard listeners and Trash icon to Tiles HOC
   @sneridagh
 - Fix tiles navigation via cursors on all available tiles @sneridagh
@@ -14,7 +13,6 @@
 - Add ability to add new text tile via `Enter` key @sneridagh
 - Add create new text tile at the bottom on adding tiles @sneridagh
 - Improve general UX on tiles creation and focusing on creation @sneridagh
-=======
 ## 1.10.0 (2019-03-25)
 
 ### Added
@@ -34,7 +32,6 @@
   upgrades. @sneridagh
 - Upgraded to latest redux-connect @sneridagh
 - Upgraded to latest razzle @sneridagh
->>>>>>> 782e3455
 
 ## 1.8.3 (2019-03-21)
 
