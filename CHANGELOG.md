--- conflicted
+++ resolved
@@ -4,16 +4,15 @@
 
 ### Added
 
-<<<<<<< HEAD
 - Added translations to spanish @macagua
-=======
+
 ### Changes
 
 ## 4.0.0-alpha.18 (2019-12-12)
 
 ### Added
->>>>>>> 567b01c5
-
+
+- Added translations to spanish @macagua
 - Added CTRL+ENTER feature in text blocks by default. It creates a newline inside the same text chunk (`<p>`) @sneridagh
 - Automatically switch sidebar on block change @robgietema
 - Japanese translation @terapyon
