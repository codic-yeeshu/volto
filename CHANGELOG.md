--- conflicted
+++ resolved
@@ -6,13 +6,10 @@
 
 ### Changes
 
-<<<<<<< HEAD
 - Prevent Volto hit the @types endpoint (via its action, getTypes()) if the
   user is not authenticated, since it's useless and always returns a 401
   @sneridagh
-=======
 - Improved readme @sneridagh
->>>>>>> 50327abd
 
 ## 1.4.0 (2019-02-15)
 
