--- conflicted
+++ resolved
@@ -8,11 +8,8 @@
 
 ### Internal
 
-<<<<<<< HEAD
 - Fail eslint check on any warnings @timo
-=======
 - Add i18n check on Travis @timo
->>>>>>> c213b29f
 
 ## 4.0.0-alpha.2 (2019-09-19)
 
