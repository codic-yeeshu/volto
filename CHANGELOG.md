--- conflicted
+++ resolved
@@ -3,6 +3,8 @@
 ## 4.0.0 (unreleased)
 
 ### Added
+
+- Implementation of `Portuguese (BR)` translation @LeuAlmeida
 
 ### Changes
 
@@ -12,11 +14,7 @@
 
 - Added CTRL+ENTER feature in text blocks by default. It creates a newline inside the same text chunk (`<p>`) @sneridagh
 - Automatically switch sidebar on block change @robgietema
-<<<<<<< HEAD
-- Implementation of `Portuguese (BR)` translation @LeuAlmeida
-=======
 - Japanese translation @terapyon
->>>>>>> 567b01c5
 
 ### Changes
 
