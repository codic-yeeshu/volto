--- conflicted
+++ resolved
@@ -6,14 +6,11 @@
 
 ### Feature
 
-<<<<<<< HEAD
 - Extend the internal proxy capabilities, now the target is overridable and SSL aware @sneridagh
 - Added new environment variables for the internal proxy `RAZZLE_PROXY_REWRITE_TARGET` and `RAZZLE_PROXY_REWRITE_TARGET` @sneridagh
-=======
 - Enhance `AppExtras` component to make it pluggable through the
   `config.settings.appExtras`. These are router-path filtered components that
   are rendered inside the `AppExtras` component @tiberiuichim
->>>>>>> 7fe7004a
 
 ### Bugfix
 
