# Change Log

## 1.3.1 (unreleased)

### Added

### Changes

<<<<<<< HEAD
 - Bring back the stylelint default configs for IDEs @sneridagh
=======
- Fix the floating image problem in the Volto Editor @sneridagh
>>>>>>> b289236b

## 1.3.0 (2019-02-13)

### Added

 - Improve the definitions of the view/edit tiles components for better
   extensibility. This might be a BREAKING change if you have already used the
   old way to extend/add more tiles, please update to the new one @sneridagh

### Changes

 - Fix Travis unit testing false green @sneridagh
 - Fix bad Proptype for location in ScrollToTop component @sneridagh

## 1.2.1 (2019-02-04)

### Changes

 - Bring back the scroll to top on every route change feature @sneridagh
 - Loosen node version, allow LTS (v8 and v10) @sneridagh

## 1.2.0 (2019-01-22)

### Added

- be able to specify custom headers in actions @vangheem
- fix icons used in contents @vangheem
- be able to work with mr.developer @vangheem
- add alias `@plone/volto-original` and `@package` webpack aliases @vangheem
- add `errorViews` configuration @vangheem

### Changes

- Upgrade to Node 10.14.2 @nileshgulia1

## 1.1.0 (2018-12-24)

### Changes

- Fix edit on root @robgietema
- Fix sharing @robgietema
- Fix error on token renew @robgietema
- Fix layout fieldname @bloodbare
- First field in a form will get the focus @robgietema
- Fix download file links @mikejmets
- Fix HMR missbehaving on both server and client @sneridagh
- Upgrade to Node 8.14.0 @timo
- Relaxed node runtime constraints @sneridagh
- Update to latest LESS and Semantic UI version @sneridagh

## Added

- Add .gitattributes file to avoid most Changelog merge conflicts @pnicolli
- Buildout for Python 3 @pbauer
- Websockets support @robgietema
- Subrequests to search and get content actions @robgietema
- Add logos @sneridagh @albertcasado

## 1.0.0 (2018-10-31)

### Added

- Training documentation link @robgietema

## 0.9.5 (2018-10-24)

### Changes

- Fix API*PATH variable using RAZZLE* prefix instead @sneridagh
- Fix FUOC (flash of unstyled content) in production mode @sneridagh
- Fix missing buttons on RichText tiles @sneridagh
- Fix original external `overrides.css` position in the cascade was applied in
  the wrong order in site.overrides in Pastanaga theme @sneridagh
- Fatten widget config @robgietema

## 0.9.4 (2018-10-10)

### Changes

- Fix tags layout @robgietema @jaroel
- Fix imports of views, widgets and tiles @robgietema @jaroel

## 0.9.3 (2018-10-10)

### Changes

- Fix logo import path @robgietema @jaroel

## 0.9.2 (2018-10-10)

### Added

- Automatic customization imports for images @robgietema @jaroel

## 0.9.1 (2018-10-10)

### Added

- Automatic customization imports @robgietema @jaroel

## 0.9.0 (2018-10-04)

### Changes

- Renamed package to Volto @robgietema

## 0.8.3 (2018-10-03)

### Changes

- Fix i18n script for dependency @robgietema

## 0.8.2 (2018-10-03)

### Changes

- Move all dev dependencies to dependencies @robgietema

## 0.8.1 (2018-10-03)

### Changes

- Fix compiling when used as a library @robgietema
- Fix buildout security issue @robgietema

## 0.8.0 (2018-10-03)

### Added

- Move the webpack config to Razzle @sneridagh @robgietema
- Upgrade React to 16.5 @tisto
- Upgrade React to 16.4.2 to fix a server-side vulnerability @tisto
- Support for base url @bloodbare

### Changes

- Merged Guillotina and Plone robot tests @bloodbare
- Don't reset total and batching on pending search @robgietema

## 0.7.0 (2018-07-31)

### Added

- Add Pastanaga Icon System @sneridagh
- Support for nested schemas @robgietema
- New block on return in editor @robgietema
- Added 404 page on page not found @robgietema
- Custom tiles support @sneridagh
- Add full register/password reset views @sneridagh
- Make the list block types configurable @robgietema
- Add all missing German translations @tisto
- Add helper `BodyClass` for appending classes to the `body` tag from View components @sneridagh
- Add Tiles support for Guillotina CMS @bloodbare @sneridagh @robgietema

### Changes

- Pastanaga Editor look and feel improvements and polishment @sneridagh @albertcasado
- Refactor configuration of routes, views and widgets for extensibility @sneridagh @davilima6
- Fix view name class in body element @sneridagh @davilima6
- Refactor actions @robgietema
- Store text tile data in json @robgietema
- Fixed tile add menu @robgietema
- Change to use root import on all config calls @sneridagh
- Fix CSS on tile image view @sneridagh
- Fix broken CSS on alignments left/right @sneridagh
- Tile DE literals translations @sneridagh
- Pass location as prop to child views in main View component in case we require it in some views @sneridagh
- Fix computed displayName from add-display-name Babel plugin for connected components @sneridagh

## 0.6.0 (2018-07-14)

### Added

- Schema widget @robgietema
- User actions and reducers @robgietema
- Group actions and reducers @robgietema
- Roles actions and reducers @robgietema
- Move combineReducers to the store creation level. This will ease the extensibility of them in Plone-React apps. @sneridagh
- Upgrade node to 8.11.2 @sneridagh
- Basic user listing in users controlpanel @robgietema
- Add missing FileWidget import @sneridagh
- Option to delete tiles @robgietema
- Option to add tiles @robgietema
- Image tiles in editor @robgietema
- Align images in editor @robgietema
- Video tiles in editor @robgietema
- Video tiles in editor @robgietema
- Sitemap.xml.gz view @robgietema
- Upload image indicator @robgietema
- Video tile view @robgietema
- Option to reset image @robgietema
- Drag and drop to reorder tiles @robgietema
- Enhanced DraftJS AnchorLink Plugin @robgietema @sneridagh
- Added the configuration required in Webpack config to load CSS modules in the project, required by DraftJS AnchorLink plugin @sneridagh

### Changes

- Styled wysiwyg widget @robgietema
- Switch from accordion to tabs in forms @robgietema
- Upgrade to Node 8.11.1 @tisto
- Replace ExtractionTextCSSPlugin with the new mini-css-extract-plugin, adapt universal-webpack config @sneridagh
- Removed flow @robgietema
- Fix eslint prettier config @robgietema
- Refactor actions and reducers to match restapi docs naming @robgietema
- Fix site root api calls @robgietema
- Change visual editor to use the new tiles api @robgietema
- Fix bug with wrong order input @robgietema
- Fix several problems in the DraftJS AnchorLink plugin @sneridagh
- Replace DraftJS Toolbar plugin H1/H2 buttons for H2/H3 ones @sneridagh
- Sync i18n translations @sneridagh
- Fix CSS .input class scope intrusion on the project introduced by the AnchorLink plugin fork @sneridagh
- Improve search reducer by adding the batching property in the search store.
- Upgrade to Node 8.11.3 @sneridagh

## 0.5.0 (2018-03-23)

### Added

- Pastanaga theme package @jaroel, @robgietema
- Registry based controlpanels @robgietema
- Component documentation @robgietema
- Component documentation examples @VaysseB
- Folder listing view @cekk
- Prettier docs for SCA @nileshgulia1
- Comments, email notification and vocabularies reducers @robgietema
- Pastanaga theme @robgietema
- Pastanaga manage views @robgietema
- Pastanaga theme views @robgietema
- Callout styling to draftjs @robgietema
- Image, file and news item view @robgietema
- Social sharing @robgietema
- Commenting @robgietema
- Tags @robgietema
- Renew login token when almost expired @robgietema
- Cctions reducers @robgietema
- Error reporting with Sentry support on client (default ErrorBoundary), server and Redux middleware @sneridagh
- Tiles reducers @robgietema
- Context aware toolbar @robgietema
- Hamburger menu navigation on mobile @sneridagh
- Editor prototype @robgietema
- Support for null values when reseting a field value @sneridagh

### Changes

- Update plone api versions / bootstrap process @thet
- Fix textwidget proptypes @cekk
- Remove phantomjs @tulikavijay
- Upgrade to node 8 @robgietema
- Switched to draft js plugins editor @robgietema
- Fix paragraph styling in draftjs @robgietema
- Fixed summary and tabular views @robgietema
- Upgrade to React 16 @sneridagh
- Upgrade to Webpack 4 @sneridagh
- Review chunks policy. Keep it in sync with Webpack 4 policy with entrypoint bundles @sneridagh
- Merged block styling to inline toolbar @robgietema
- Actions aware toolbar @sneridagh
- Fix permissions on the toolbar display menu @sneridagh

## 0.4.0 (2017-05-03)

### Added

- Adding tiles @robgietema
- Handle different tiles @robgietema
- Resizing of tiles @robgietema
- Deletion of tiles @robgietema
- Drag and drop of tiles @robgietema
- Basic mosaic grid rendering @robgietema
- Form validation @robgietema
- Notification messages @robgietema

### Changes

- Updated to new history api @robgietema
- Deselect on click outside grid @robgietema

## 0.3.0 (2017-04-29)

### Added

- Personal information @robgietema
- Change password @robgietema
- Password widget @robgietema
- I18n support and translations @robgietema
- Personal preferences @robgietema
- Rename action @robgietema

### Changed

- Fixed favicon @robgietema

## 0.2.0 (2017-04-27)

### Added

- Batch state in folder contents @robgietema
- Batch properties in folder contents @robgietema
- Batch tags in folder contents @robgietema
- Batch rename in folder contents @robgietema
- Diff view @robgietema
- Add revert to version @robgietema
- Create view revision page @robgietema
- Create history list view @robgietema
- Sorting of items in folder contents @robgietema
- Upload files in folder contents @robgietema
- Ordering of columns in folder contents @robgietema
- Ordering of items in folder contents @robgietema
- Pagination in folder contents @robgietema
- Delete in folder contents @robgietema

### Changed

- Only show add and contents in the toolbar when folderish @robgietema
- Diff on words not chars @robgietema

## 0.1.0 (2017-04-20)

### Added

- Folder contents @robgietema
- Sharing menu and view @robgietema
- Display menu @robgietema
- Semantic UI integration @robgietema
- Basic Mosaic setup @robgietema
- Basic Server Side Rendering @robgietema
- Search view @robgietema
- Actions menu @robgietema
- Workflow menu @robgietema
- Add menu @robgietema
- Add and edit forms including widgets @robgietema
- Basic components (navigation, toolbar, breadcrumbs etc) @robgietema
- Authentication including login / logout @robgietema
- Setup build environment @robgietema<|MERGE_RESOLUTION|>--- conflicted
+++ resolved
@@ -6,11 +6,8 @@
 
 ### Changes
 
-<<<<<<< HEAD
- - Bring back the stylelint default configs for IDEs @sneridagh
-=======
+- Bring back the stylelint default configs for IDEs @sneridagh
 - Fix the floating image problem in the Volto Editor @sneridagh
->>>>>>> b289236b
 
 ## 1.3.0 (2019-02-13)
 
