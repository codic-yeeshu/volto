--- conflicted
+++ resolved
@@ -11,12 +11,9 @@
 * Custom tiles support @sneridagh
 * Add full register/password reset views @sneridagh
 * Make the list block types configurable @robgietema
-<<<<<<< HEAD
 * Add all missing German translations @tisto
-=======
 * Add helper `BodyClass` for appending classes to the `body` tag from View components @sneridagh
 
->>>>>>> e5dc9acd
 ### Changes
 
 * Pastanaga Editor look and feel improvements and polishment @sneridagh @albertcasado
