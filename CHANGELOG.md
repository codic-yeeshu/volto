# Change Log

## 15.2.1 (unreleased)

### Breaking

### Feature

### Bugfix

### Internal

### Documentation

- Replace deprecated `egrep` with `grep` in `make docs-linkcheckbroken`. @stevepiercy

## 15.2.0 (2022-03-18)

### Feature

- Add helper utilities to be used by addons @robgietema

### Bugfix

- Fix addon registry regression @sneridagh
- Fix `Bosnian` language @avoinea

### Documentation

- Reduced build minutes on Netlify by building only on changes to the `docs/**` path on pull requests. See https://github.com/plone/volto/pull/3171. @stevepiercy
- Add "Documentation" heading to the automatic change log updater file `changelogupdater.js`. @stevepiercy

## 15.1.2 (2022-03-17)

### Bugfix

- Fix the alt prop in `PreviewImage` component @sneridagh

## 15.1.1 (2022-03-16)

### Bugfix

- Add optional alt tag to `PreviewImage` props @kindermann
- Remove non add-on names from `addonNames` list in Addons Registry. Update the list in the `addonsInfo` for the addons loader as well. @sneridagh

## 15.1.0 (2022-03-15)

### Feature

- Added a new component, PreviewImage. It renders a preview image for a catalog brain (based on the `image_field` prop). @tiberiuichim

### Bugfix

- Clear search results before new query is done. @robgietema

### Documentation

- Updated README.md @ktsrivastava29
<<<<<<< HEAD
- Added language to code-blocks in md files @ktsrivastava29
=======
- Added language to codeblocks in md files @ktsrivastava29
- Added html_meta values and labels for Intersphinx cross-references from Trainings. @stevepiercy
- Replaced `docs.voltocms.com` with MyST references. @stevepiercy
>>>>>>> ae549872

## 15.0.0 (2022-03-14)

### Breaking

- Upgrade `react-cookie` to the latest version. @sneridagh @robgietema
  See https://6.dev-docs.plone.org/volto/upgrade-guide/index.html for more information.
- Language Switcher no longer takes care of the change of the language on the Redux Store. This responsibility has been unified in the API Redux middleware @sneridagh
- Markup change in `LinkView` component.
- Rename `core-sandbox` to `coresandbox` for sake of consistency @sneridagh
- Extend the original intent and rename `RAZZLE_TESTING_ADDONS` to `ADDONS`. @sneridagh
  See https://6.dev-docs.plone.org/volto/upgrade-guide/index.html for more information.
- Lazyload Draft.js library. See the upgrade guide on how that impacts you, in case you have extended the rich text editor configuration @tiberiuichim @kreafox
  See https://6.dev-docs.plone.org/volto/upgrade-guide/index.html for more information.
- Deprecating `lang` cookie in favor of Plone official one `I18N_LANGUAGE` @sneridagh

### Feature

- Add `cookiesExpire` value to config to control the cookie expiration @giuliaghisini
- DatetimeWidget 'noPastDates' option: Take widgetOptions?.pattern_options?.noPastDates of backend schema into account. @ksuess
- Add a new type of filter facet for the Search block. Heavily refactor some searchblock internals. @tiberiuichim
- Add date range facet to the search block @robgietema
- Introduce the new `BUILD_DIR` runtime environment variable to direct the build to run in a specific location, different than `build` folder. @sneridagh
- Handle redirect permanent calls from the backend in the frontend (e.g. when changing the short name) @robgietema
- Added id widget to manage short name @robgietema
- Refactor language synchronizer. Remove it from the React tree, integrate it into the Api Redux middleware @sneridagh
- Add blocks rendering in Event and NewsItem views (rel plone.volto#32) @nzambello @ksuess
- Add internal volto ids to invalid ids @robgietema
- Complete Basque translation @erral
- Complete Spanish translation @erral
- Sort the choices in Facets in the search block @iFlameing

### Bugfix

- Fix the `null` error in SelectAutoComplete Widget @iFlameing
- Prevent the `MultilingualRedirector` to force content load when switching the language @reebalazs
- Fix the upload image in contents view @iFlameing
- add "view" id to contact-form container for main content skiplink @ThomasKindermann
- Fix loading indicator positioning on Login form submit @sneridagh
- Fix redirect bug with URLs containing querystrings @robgietema
- Fixed id widget translations @robgietema
- Contents Rename Modal, use `id` Widget type @sneridagh
- Fix overflow of very long file name in `FileWidget` @sneridagh
- Fix overflowing issue in the toolbar @kreafox
- Overwrite current block on insert new block. @robgietema
- Fix hot reload on updates related to the config object because of `VersionOverview` component @sneridagh
- Fix error when lock data is gone after an invariant error. @robgietema

### Internal

- Change prop `name` -> `componentName` in component `Component` @sneridagh
- Add new RawMaterial Volto websites in production @nzambello
- House cleanup, remove some unused files in the root @sneridagh
- Move Webpack related files to `webpack-plugins` folder @sneridagh
- Remove unused Dockerfiles @sneridagh
- Update Docker compose to latest images and best practices @sneridagh
- Improve flaky test in coresandbox search Cypress tests @sneridagh
- Better implementation of the add-on load coming from the environment variable `ADDONS` @sneridagh
- Turn `lazyLibraries` action into a thunk. Added a conditional if the library is loaded or in process to be loaded, do not try to load it again. This fixes the lag on load `draftjs` when having a lot of draftjs blocks. @sneridagh
- Use `@root` alias instead of `~` in several module references. Most of the Volto project code no longer needs the root alias, so it makes sense to phase it out at some point @tiberiuichim
- Alias `lodash` to `lodash-es`, as this will include only one copy of lodash in the bundle @tiberiuichim
- Better Readme, updated to 2022 @sneridagh
- Update to latest versions for Python packages @sneridagh
- Add `id` as widget type as well @sneridagh

### Documentation

- Upgrade Guide i18n: Make clear what's project, what add-on. @ksuess
- (Experimental) Prepare documentation for MyST and importing into `plone/documentation@6-dev`. @stevepiercy
- Fix broken links and redirects in documentation to be compatible with MyST. @stevepiercy
- Update add-on internationalization. @ksuess
- Add MyST and Sphinx basic configuration for rapid build and comparison against MkDocs builds. @stevepiercy
- Fix many MyST and Sphinx warnings. @stevepiercy
- Remove MkDocs configuration. See https://github.com/plone/volto/issues/3042 @stevepiercy
- Add Plone docs to Intersphinx and fix broken link. @stevepiercy
- Get version from `package.json` @sneridagh
- Remove legacy folder in docs @sneridagh
- Backport docs of RAZZLE_TESTING_ADDONS environment variables. See https://github.com/plone/volto/pull/3067/files#diff-00609ed769cd40cf3bc3d6fcc4431b714cb37c73cedaaea18fe9fc4c1c589597 @stevepiercy
- Add missing developer-guidelines/typescript to toctree @stevepiercy
- Add Netlify for preview of Sphinx builds for pull requests against `master` and `plone6-docs`. @stevepiercy
- Clean up toctree errors by removing obsolete files, adding `:orphan:` field list, and reorganizing some files. @sneridagh and @stevepiercy
- Switch to using netlify.toml to configure Netlify Python environment. @stevepiercy
- Convert admonition syntax from Markdown to MyST. @sneridagh
- Make links build both in Volto and Plone documentation. See https://github.com/plone/volto/pull/3094 @stevepiercy
- Fix broken links. @stevepiercy
- Update Sphinx configuration to check anchors in links and exclude problematic URLs. @sneridagh and @stevepiercy
- Fix StoryBook links @sneridagh
- Clean up `linkcheck_ignore` values. @stevepiercy

## 15.0.0-alpha.14 (2022-03-10)

### Bugfix

- Contents Rename Modal, use `id` Widget type @sneridagh

### Internal

- Better Readme, updated to 2022 @sneridagh
- Update to latest versions for Python packages @sneridagh
- Add `id` as widget type as well @sneridagh

### Documentation

- Fix broken links. @stevepiercy

## 15.0.0-alpha.13 (2022-03-09)

### Feature

- Sort the choices in Facets in the search block @iFlameing

### Bugfix

- Fix overflow of very long file name in `FileWidget` @sneridagh
- Fix overflowing issue in the toolbar @kreafox

## 15.0.0-alpha.12 (2022-03-07)

### Feature

- Add internal volto ids to invalid ids @robgietema
- Complete basque translation @erral
- Complete spanish translation @erral

### Internal

- Change prop `name` -> `componentName` in component `Component` @sneridagh

## 15.0.0-alpha.11 (2022-03-02)

### Bugfix

- Fix redirect bug with URLs containing querystrings @robgietema
- Fixed id widget translations @robgietema

### Internal

- Use `@root` alias instead of `~` in several module references. Most of the Volto project code no longer needs the root alias, so it makes sense to phase it out at some point @tiberiuichim
- Alias `lodash` to `lodash-es`, as this will include only one copy of lodash in the bundle @tiberiuichim

## 15.0.0-alpha.10 (2022-02-28)

### Bugfix

- Turn `lazyLibraries` action into a thunk. Added a conditional if the library is loaded or in process to be loaded, do not try to load it again. This fixes the lag on load `draftjs` when having a lot of draftjs blocks. @sneridagh

## 15.0.0-alpha.9 (2022-02-28)

### Breaking

- Deprecating `lang` cookie in favor of Plone official one `I18N_LANGUAGE` @sneridagh

### Feature

- Added id widget to manage short name @robgietema
- Refactor language syncronizer. Remove it from the React tree, integrate it into the Api Redux middleware @sneridagh
- Add blocks rendering in Event and NewsItem views (rel plone.volto#32) @nzambello @ksuess

### Bugfix

- Fix redirect bug with URLs containing querystrings @robgietema

## 15.0.0-alpha.8 (2022-02-22)

### Internal

- Better implementation of the add-on load coming from the environment variable `ADDONS` @sneridagh

## 15.0.0-alpha.7 (2022-02-22)

### Feature

- Introduce the new `BUILD_DIR` runtime environment variable to direct the build to run in an especific location, different than `build` folder. @sneridagh
- Handle redirect permanent calls from the backend in the frontend (e.g. when changing the short name) @robgietema

## 15.0.0-alpha.6 (2022-02-21)

### Feature

- DatetimeWidget 'noPastDates' option: Take widgetOptions?.pattern_options?.noPastDates of backend schema into account. @ksuess
- Add a new type of filter facet for the Search block. Heavily refactor some searchblock internals. @tiberiuichim
- Add date range facet to the search block @robgietema

### Internal

- Improve flaky test in coresandbox search Cypress tests @sneridagh

### Documentation

- (Experimental) Prepare documentation for MyST and importing into `plone/documentation@6-dev`. @stevepiercy
- Fix broken links and redirects in documentation to be compatible with MyST. @stevepiercy
- Update add-on internationalization. @ksuess
- Add MyST and Sphinx basic configuration for rapid build and comparison against MkDocs builds. @stevepiercy
- Fix many MyST and Sphinx warnings. @stevepiercy
- Remove MkDocs configuration. See https://github.com/plone/volto/issues/3042 @stevepiercy
- Add Plone docs to Intersphinx and fix broken link. @stevepiercy
- Get version from `package.json` @sneridagh
- Remove legacy folder in docs @sneridagh
- Backport docs of RAZZLE_TESTING_ADDONS environment variables. See https://github.com/plone/volto/pull/3067/files#diff-00609ed769cd40cf3bc3d6fcc4431b714cb37c73cedaaea18fe9fc4c1c589597 @stevepiercy
- Add missing developer-guidelines/typescript to toctree @stevepiercy
- Add Netlify for preview of Sphinx builds for pull requests against `master` and `plone6-docs`. @stevepiercy
- Clean up toctree errors by removing obsolete files, adding `:orphan:` field list, and reorganizing some files. @sneridagh and @stevepiercy
- Switch to using netlify.toml to configure Netlify Python environment. @stevepiercy
- Convert admonition syntax from Markdown to MyST. @sneridagh
- Make links build both in Volto and Plone documentation. See https://github.com/plone/volto/pull/3094 @stevepiercy

## 15.0.0-alpha.5 (2022-02-16)

### Breaking

- Lazyload draftjs library. See the upgrade guide on how that impacts you, in case you have extended the rich text editor configuration @tiberiuichim @kreafox
  See https://docs.voltocms.com/upgrade-guide/ for more information.

### Feature

- Add `cookiesExpire` value to config to control the cookie expiration @giuliaghisini

## 15.0.0-alpha.4 (2022-02-16)

### Breaking

- Markup change in `LinkView` component.
- Rename `core-sandbox` to `coresandbox` for sake of consistency @sneridagh
- Extend the original intent and rename `RAZZLE_TESTING_ADDONS` to `ADDONS`. @sneridagh
  See https://docs.voltocms.com/upgrade-guide/ for more information.

### Internal

- House cleanup, remove some unused files in the root @sneridagh
- Move Webpack related files to `webpack-plugins` folder @sneridagh
- Remove unused Dockerfiles @sneridagh
- Update Docker compose to latest images and best practices @sneridagh

## 15.0.0-alpha.3 (2022-02-11)

### Bugfix

- Fix the upload image in contents view @iFlameing
- add "view" id to contact-form container for main content skiplink @ThomasKindermann
- Fix loading indicator positioning on Login form submit @sneridagh

### Internal

- Add new RawMaterial Volto websites in production @nzambello

## 15.0.0-alpha.2 (2022-02-10)

### Breaking

- Language Switcher no longer takes care of the change of the language on the Redux Store. This responsability has been unified in the `MultilingualRedirector` @sneridagh

### Bugfix

- Prevent the MultilingualRedirector to force 4 content load when switching the language @reebalazs

### Documentation

- Upgrade Guide i18n: Make clear what's project, what add-on. @ksuess

## 15.0.0-alpha.1 (2022-02-09)

### Bugfix

- Fix the `null` error in SelectAutoComplete Widget @iFlameing

## 15.0.0-alpha.0 (2022-02-09)

### Breaking

- Upgrade `react-cookie` to latest version. @sneridagh @robgietema
  See https://docs.voltocms.com/upgrade-guide/ for more information.

## 14.10.0 (2022-02-08)

### Feature

- Add Pluggable to toolbar user menu. @ksuess

## 14.9.0 (2022-02-08)

### Feature

- Show addons installed in control panel @sneridagh

### Bugfix

- Fix italian translations in ObjectBrowser @giuliaghisini

## 14.8.1 (2022-02-04)

### Bugfix

- Fix wrong CSS in language independent class selector @sneridagh

### Internal

- Cleanup redundant buildout install run.

## 14.8.0 (2022-02-03)

### Feature

- Enable `components` property in Volto's config registry. Does not expose any direct feature but this will open the door to be able to override registered components using the config registry and avoid using shadowing explicitly. @sneridagh
- Add `resolve` and `register` helper methods for the Volto config. They retrieve and register new components in the registry. @tiberiuichim @sneridagh
- Add `Component` component, given a `name` of a component registered in the registry, it renders it, passing down the props. @tiberiuichim
- Syncronize the content language with the UI language in multilingual sites. So when you are accessing a content in a given language the rest of the interface literals follow along (it updates the language cookie). So the UI remains consistent. @sneridagh

### Bugfix

- Fix the a11y violation of UrlWidget @iRohitSingh

### Internal

- Update volta pins in package.json @fredvd

## 14.7.1 (2022-02-02)

### Internal

- Add CSS body class in Babel view. Improve marker for language independent fields in Babel view too. @sneridagh

### Docs

Update documentation for internal proxy & other smaller reorganisation for quicker onboarding of
new users/evaluators. @fredvd

## 14.7.0 (2022-01-28)

### Feature

- Add `<FormattedDate>` and `<FormattedRelativeDate>` components. Check their Storybook stories for details. This is part of ongoing work to minimize the use of 'deprecated' momentjs. @sneridagh @tiberiuichim

### Internal

- Upgrade jest to latest release, 27 major. @tiberiuichim
- Lazyload momentjs. `parseDateTime` helper now requires passing the momentjs library @tiberiuichim

## 14.6.0 (2022-01-27)

### Feature

- Use `volto.config.js` as dynamic configuration for addons. It adds up to the `package.json` `addons` key, allowing dynamic load of addons (eg. via environment variables) @sneridagh

### Internal

- Fix ObjectListWidget story bug caused by lazyloading dnd libraries
  @tiberiuichim

## 14.5.0 (2022-01-26)

### Feature

- VocabularyTermsWidget: Token is now on creation of term editable, but stays ineditable afterwards. @ksuess

### Bugfix

- Fix A11Y violations in Navigation @iRohitSingh
- Fix `language-independent-field` CSS class styling @sneridagh

### Internal

- Lazyload react-beautiful-dnd @tiberiuichim
- Lazyload react-dnd @tiberiuichim
- Improve docs on environment variables, add recipes @sneridagh
- Update p.restapi to 8.20.0 and plone.volto to 4.0.0a1 and plone.rest to 2.0.0a2 @sneridagh

## 14.4.0 (2022-01-21)

### Feature

- Language independent fields support in Volto forms @sneridagh

## 14.3.0 (2022-01-20)

### Feature

- Bump semantic-ui-react to v2.0.3 @nileshgulia1

## 14.2.3 (2022-01-20)

### Bugfix

- Fix ListingBlock to add "No results" message when there are no messages @erral
- Fix overflow table in Content view @giuliaghisini
- Fixed url validation in FormValidation to admit ip addresses. @giuliaghisini
- Upgrade to plone.restapi 8.19.0 (to support the language independent fields serialization) @sneridagh

## 14.2.2 (2022-01-13)

### Bugfix

- Fix home URL item in Navigation, which was evaluating as non-internal @sneridagh
- Improve the request handling in `getAPIResourceWithAuth` and in `Api` helper. This fixes the "Cannot set headers once the content has being sent" @sneridagh
- Fix when you remove the time from DatetimeWidget @iRohitSingh

### Internal

- Fix URL for Climate-Energy, a Volto website @tiberiuichim
- Fix quirky Cypress test in "DX control panel schema" (see https://github.com/plone/volto/runs/4803206906?check_suite_focus=true) @sneridagh

## 14.2.1 (2022-01-12)

### Bugfix

- Fix home URL item in Navigation, which was evaluating as non-internal

### Internal

- Use plone-backend docker images for Cypress tests @sneridagh
- Upgrade `query-string` library so it supports Plone `:list` qs marker @sneridagh

## 14.2.0 (2022-01-04)

### Feature

- Allow `creatable` prop to be passed to `ArrayWidgets`, in case they don't have a vocabulary @giuliaghisini
- Added initialBlocksFocus to blocks config, to set default focus on non-first block. @giuliaghisini

## 14.1.1 (2022-01-03)

### Internal

- Update to plone.restapi 8.18.0, remove some defensive code in vocabularies action now that it's fixed in the backend @sneridagh

## 14.1.0 (2021-12-31)

### Feature

- Added custom option to SelectWidget to render custom optionss (for example with icons) @giuliaghisini
- Added form undo support in the form of two buttons in the main toolbar and ctrl+z, ctrl+y as hotkeys for undo/redo. The undo capabilities are provided by a new helper hook, `useUndoManager`. @tiberiuichim

### Bugfix

- Fix query data in listing blocks ssr async call @cekk
- In the contact form, only display the "back" button in the toolbar @tiberiuichim
- Fixed selected widget to use isMulti prop @giuliaghisini

### Internal

- Allow the draftjs Text block edit to update the editor content when incoming block data is mutated outside the block (to support form undo) @tiberiuichim
- Remove use of internal component state for ArrayWidget, SelectWidget and TokenWidget, (to support form undo) @tiberiuichim
- Use lazy loading of react-dates and momentjs for the DatetimeWidget @tiberiuichim
- Improve widget stories, add a common `WidgetStory` class, show undo capabilities in widget stories @tiberiuichim
- Better SelectAutocompleteWidget and SelectUtils @giuliaghisini @sneridagh @tiberiuichim

## 14.0.2 (2021-12-22)

### Internal

- Better favicon definitions, 2021 bullet proof @sneridagh

## 14.0.1 (2021-12-21)

### Bugfix

- Construct request with list parameters as separate querystring key value pairs according Zope convention @ksuess
- Fix spelling in error message when backend is unreachable @instification

## 14.0.0 (2021-12-20)

### Breaking

- Remove compatibility for old configuration (based on imports) system. Migrate your configuration to the new configuration system for your project before upgrading to Volto 14. See https://docs.voltocms.com/upgrade-guide/#volto-configuration-registry @sneridagh
- Content locking is not a breaking change, but it's worth noting that Volto 14 comes with locking support enabled by default. Latest `plone.restapi` version is required. @avoinea
- Revisited, rethought and refactored Seamless mode @sneridagh
  For more information, please read the deploying guide
  https://docs.voltocms.com/deploying/seamless-mode/
- Listing block no longer use `fullobjects` to retrieve backend data. It uses the catalog data instead. This improves the performance of the listing block. @plone/volto-team
- Removed pagination in vocabularies widgets (SelectWidget, ArrayWidget, TokenWidget) and introduced subrequest to vocabulary action. @giuliaghisini
- Use the block's title as the source of the translation instead of using the id of the block. See upgrade guide for more information @sneridagh
- New i18n infrastructure in the new `@plone/scripts` package @sneridagh
- Removed `src/i18n.js` in favor of the above change @sneridagh
- Adjusted main `Logo.jsx` default component styling @sneridagh
- Fix logout action using the backend @logout endpoint, effectively removing the `__ac` cookie. It is recommended to upgrade to the latest p.restapi version to take full advantage of this feature @sneridagh
- Improve mobile navigation menu with a nicer interaction and a fixed overlay with a drawer (customizable via CSSTransitionGroup) animation @sneridagh
- Use title instead of id as a source of translation in "Variation" field in block enhancers @sneridagh
- Move `theme.js` import to top of the client code, so it take precedence over any other inline imported CSS. This is not an strict breaking change, but it's worth to mention it as might be important and kept in mind. @sneridagh

See https://docs.voltocms.com/upgrade-guide/ for more information about all the breaking changes.

### Feature

- Support Node 16 @timo
- Content locking support for Plone (`plone.locking`) @avoinea
- Add the new search block @tiberiuichim @kreafox @sneridagh
- Provide Server-Side Rendering capabilities for blocks with async-based content (such as the listing block). A block needs to provide its own `getAsyncData` implementation, which is similar to an `asyncConnect` wrapper promise. @tiberiuichim @sneridagh
- Defaults are observed in block data if `InlineForm` or `BlockDataForm` are used. @sneridagh @tiberiuichim
- Apply form defaults from RenderBlocks and block Edit using a new helper, `applyBlockDefaults` @tiberiuichim
- Now each block config object can declare a schema factory (a function that can produce a schema) and this will be used to derive the default data for the block @tiberiuichim
- Add `volto-guillotina` addon to core @sneridagh
- Make `VocabularyTermsWidget` orderable @ksuess
- Get widget by tagged values utility function in the `Field` decider @ksuess
- Use Plone logo @ericof
- Update favicon and related tags with best practices @sneridagh
- Enable to be able to use the internal proxy in production as well @sneridagh
- Add runtime configuration for `@babel/plugin-transform-react-jsx` set to `automatic`. This enables the new JSX runtime: https://reactjs.org/blog/2020/09/22/introducing-the-new-jsx-transform.html So no longer `import React from 'react'` is needed anymore. @sneridagh
- Add `autocomplete` Widget component - It holds off the vocabulary endpoint pull until you search (more than 2 chars). Useful when dealing with huge vocabularies @sneridagh @reebalazs
- Add new listing block option "fullobjects" per variation @ksuess
- `FormFieldWrapper` accepts now strings and elements for description @nzambello
- Image block:
  - When uploading an image or selecting that from the object browser, Image block will set an empty string as alternative text @nzambello
  - Adds a description to the alt-tag with w3c explaination @nzambello
- Support TypeScript usage in Volto projects @pnicolli
- Added `LinkMore` component and link more in `HeroImageLeft` block. @giuliaghisini
- In the search block, allow editors to specify the sort on criteria.
  @tiberiuichim
- Added `.storybook` setup in the Volto `app` generator. Volto projects generated from this scafolding are now ready to run Storybook for the project and develop addons (in `src/addons` folder).
- Style checkboxes @nileshgulia1
- Allow loading .less files also from a Volto project's `src` folder. @tiberiuichim
- Add catalan translation @bloodbare @sneridagh
- Updated Volto production sites list @giuliaghisini
- Japanese translation updated @terapyon
- German translations updated @tisto
- Updated italian translation @pnicolli
- Updated Brazilian Portuguese translations @ericof

### Bugfix

- Fix `SelectWidget` vocabulary load on second component mount @avoinea #2655
- Fix `/edit` and `/add` `nonContentRoutes` to fix `isCmsUi` fn @giuliaghisini
- Register the dev api proxy after the express middleware @tiberiuichim
- Fix on form errors in block editor, not changing to metadata tab @sneridagh
- Fix SSR on `/edit` with dev proxy @tiberiuichim
- Fix logout action, removing the `__ac` cookie as well, if present. @sneridagh
- Do not show lead image block when the content type does not have the behavior enabled @sneridagh
- Missing default messages from JSON EN language file @sneridagh
- Show correct fieldname and not internal field id in Toast error messages on Add/Edit forms @jackahl
- `sitemap.xml.gz` obeys Plone Search settings @erral
- Get `blocks` and `blocks_layout` defaults from existing behavior when enabling TTW editable DX Layout @avoinea
- Yet another attempt at fixing devproxy. Split the devproxy into a separate devproxy verbose @tiberiuichim
- Add spinner on sharing View Button @iRohitSingh
- Fixed `SelectWidget`: when there was a selected value, the selection was lost when the tab was changed. @giuliaghisini
- Bugfixes to search block. By default search block, when empty, makes a simple
  query to the nav root, to list all content. Fix reading search text from URL.
  Implement a simple compression of URL. Don't count searched text as filter.
  Fix an edge case with showSearchInput in schema. Rename title to Section
  Title in facet column settings. Avoid double calls to querystring endpoint.
  @tiberiuichim
- Use correct shade of black in Plone logo @sneridagh
- Fix loading of cookie on SSR for certain requests, revert slight change in how they are loaded introduced in alpha 16 @sneridagh
- Prevent `ua-parser-js` security breach. See: https://github.com/advisories/GHSA-pjwm-rvh2-c87w @thet
- Fix storybook errors in the connected components, api is undefined. Using now a mock of the store instead of the whole thing @sneridagh
- CSS fix on `QueryWidget` to prevent line jumping for clear button when the multi selection widget has multiple items @kreafox
- Fix disable mode of `QuerystringWidget` when all criteria are deleted @kreafox
- Fix reset pagination in searchblock when changing facet filters @tiberiuichim
- Fix the selection of Maps Block @iRohitSingh
- `UniversalLink`: handle direct download for content-type File if user is not logged. @giuliaghisini
- Fixed `ObjectBrowserWidget` when is multiple or `maximumSelectionSize` is not set @giuliaghisini
- Fix full-width image overlaps the drag handle @iRohitSingh
- Fix move item to top of the folder when clicking on move to top action button @iRohitSingh
- Fix `downloadableObjects` default value @giuliaghisini
- Folder contents table header and breadcrumbs dropdown now appear only from the bottom, fixing an issue where the breadcrumb dropdown content was clipped by the header area @ichim-david
- Folder contents sort dropdown is now also simple as the other dropdowns
  ensuring we have the same behavior between adjecent dropdown @ichim-david
- Fix documention on block extensions, replace `render` with `template` to match Listing block @tiberiuichim
- Fix `isInternalURL` when `settings.internalApiPath` is empty @tiberiuichim
- Fix external link not supported by Navigation component #2853. @ericof
- Get Add/Edit schema contextually #2852 @ericof
- Fix regression in actions vocabularies calls because the change to use contextual schemas @sneridagh
- Include block schema enhancers (main block schema enhancer + variation schema enhancer) when calculating block default data @tiberiuichim
- Fixed object browser selected items number. @giuliaghisini
- Fix action vocabularies call avoiding regex look behind @nzambello
- Use subrequest in hero block to not lost locking token. @cekk
- Always add lang attr in html @nzambello
- Fix time widget position on 24h format @nzambello
- QuerystringWidget more resilient on old schemas @nzambello
- In search block, read SearchableText search param, to use it as search text input @tiberiuichim
- Fix missing translation in link content type @iRohitSingh
- Fixed drag-and-drop list placeholder issues @reebalazs
- Update demo address @ksuess
- Update list of trainings documentation @ksuess
- Scroll to window top only when the location pathname changes, no longer take the window location search parameters into account. The search page and the listing block already use custom logic for their "scroll into view" behaviors. @tiberiuichim
- Add missing layout view for `document_view` @MarcoCouto
- Add missing `App.jsx` full paths @jimbiscuit
- Fix z-index value of hamburger-wrapper on mobile resolutions overlapping the sidebar @ichim-david
- Fix UniversalLink handling of remote URLs from Link @nzambello

### Internal

- Upgrade to react 17.0.2 @nzambello
- Update to latest `plone.restapi` (8.16.2) @sneridagh
- Upgrade to `@plone/scripts` 1.0.3 @sneridagh
- Upgrade caniuse-lite 1.0.30001286 @tiberiuichim
- fix:correctly checkout plone.volto in buildout @nileshgulia1
- Add line in upgrade guide about `getVocabulary` API change @tiberiuichim
- Add new Volto websites in production @nzambello
- Remove Pastanaga logos from Toolbar @sneridagh
- Add `omelette` to the local Plone backend build @sneridagh
- Optimize npm package by adding `docs/` `cypress/` and `tests/` to .npmignore @avoinea
- Use released `@plone/scripts`, since the builds are broken if it's a local package @sneridagh
- Use `plone.volto` instead of `kitconcept.volto` @tisto
- Silence customization errors, they are now behind a `debug` library namespace @sneridagh
- Add development dependency on `use-trace-update`, useful for performance debugging @tiberiuichim
- Improved developer documentation. Proof read several chapters, most importantly the upgrade guide @ichim-david
- Footer: Point to `plone.org` instead of `plone.com` @ericof
- Fix `make start-frontend` @tisto
- Update all the tests infrastructure for the new `volto-guillotina` addon @sneridagh
- Add locales to existing block variations @sneridagh
- Add RawMaterial website in Volto production sites @nzambello
- Removing the hardcoded default block type from text block @iRohitSingh
- updated Volto sites list @giuliaghisini
- Cleanup dangling virtualenv files that should not be committed @pnicolli
- Remove bundlesize @tisto
- Upgrade stylelint to v14 (vscode-stylelint requires it now) @sneridagh
- Add several more stories for Storybook @tiberiuichim
- Add 2 new Volto websites by Eau de web for EEA @tiberiuichim
- Fix references to old configuration style in apiExpanders documentation @tiberiuichim
- Add `applySchemaDefaults`, in addition to `applyBlockDefaults`, to allow reuse in object widgets and other advanced scenarios @tiberiuichim
- Fix select family widgets stories in storybook @sneridagh
- Remove getNavigation from `Login.jsx` @iRohitSingh
- Allow listing block to be used in non-content pages (when used in a slot it
  shouldn't crash on add/edit pages) @tiberiuichim
- Fix typo "toolbalWidth" @iRohitSingh
- Update all requirements and the reasoning behind them in builds @sneridagh
- Update Plone version in api backend to 5.2.6. Update README and cleanup @fredvd
- Document CI changelog verifier failure details that mislead contributors @rpatterson

## 14.0.0-alpha.43 (2021-12-20)

### Breaking

- Move `theme.js` import to top of the client code, so it take precedence over any other inline imported CSS. This is not an strict breaking change, but it's worth to mention it as might be important and kept in mind. @sneridagh

### Feature

- Add runtime configuration for `@babel/plugin-transform-react-jsx` set to `automatic`. This enables the new JSX runtime: https://reactjs.org/blog/2020/09/22/introducing-the-new-jsx-transform.html So no longer `import React from 'react'` is needed anymore.
- Update favicon and related tags with best practices @sneridagh

### Bugfix

- Fix z-index value of hamburger-wrapper on mobile resolutions overlapping the sidebar @ichim-david
- Fix UniversalLink handling of remote URLs from Link @nzambello
- Add missing `App.jsx` full paths @jimbiscuit

### Internal

- Upgrade to react 17.0.2 @nzambello
- Upgrade caniuse-lite 1.0.30001286 @tiberiuichim
- fix:correctly checkout plone.volto in buildout @nileshgulia1
- Add line in upgrade guide about `getVocabulary` API change @tiberiuichim
- Add new Volto websites in production @nzambello
- Remove Pastanaga logos from Toolbar @sneridagh

## 14.0.0-alpha.42 (2021-12-13)

### Breaking

- Removed pagination in vocabularies widgets (SelectWidget, ArrayWidget, TokenWidget) and introduced subrequest to vocabulary action. @giuliaghisini

### Feature

- Add autocomplete Widget component - It holds off the vocabulary endpoint pull until you search (more than 2 chars). Useful when dealing with huge vocabularies @sneridagh @reebalazs

### Bugfix

- Add missing layout view for document_view @MarcoCouto

## 14.0.0-alpha.41 (2021-12-13)

### Feature

- Add catalan translation @bloodbare @sneridagh
- Added `.storybook` setup in the Volto `app` generator. Volto projects
  generated from this scafolding are now ready to run Storybook for the project
  and develop addons (in `src/addons` folder).
- Add new listing block option "fullobjects" per variation @ksuess
- Style checkboxes @nileshgulia1
- Allow loading .less files also from a Volto project's `src` folder. @tiberiuichim

### Bugfix

- Udate demo address @ksuess
- Update list of trainings documentation @ksuess
- Scroll to window top only when the location pathname changes, no longer take the window location search parameters into account. The search page and the listing block already use custom logic for their "scroll into view" behaviors. @tiberiuichim

### Internal

- Update to plone.restapi 8.16.2 (revert missing_value PR) @sneridagh
- Update all requirements and the reasoning behind them in builds @sneridagh
- Update Plone version in api backend to 5.2.6. Update README and cleanup @fredvd
- Various local development build improvements @rpatterson
- Document CI changelog verifier failure details that mislead contributors
- Document CI changelog verifier failure details that mislead contributors @rpatterson
- Updated italian translation @pnicolli

## 14.0.0-alpha.40 (2021-12-01)

### Bugfix

- In search block, read SearchableText search param, to use it as search text input
  @tiberiuichim
- Fix missing translation in link content type @iRohitSingh
- Fixed drag-and-drop list placeholder issues @reebalazs

## 14.0.0-alpha.39 (2021-11-30)

### Bugfix

- QuerystringWidget more resilient on old schemas @nzambello

## 14.0.0-alpha.38 (2021-11-30)

### Bugfix

- Use subrequest in hero block to not lost locking token. @cekk
- Always add lang attr in html @nzambello
- Fix time widget position on 24h format @nzambello

### Internal

- Remove getNavigation from Login.jsx @iRohitSingh
- Allow listing block to be used in non-content pages (when used in a slot it
  shouldn't crash on add/edit pages) @tiberiuichim
- Fix typo "toolbalWidth" @iRohitSingh

## 14.0.0-alpha.37 (2021-11-26)

### Bugfix

- Fixed object browser selected items number. @giuliaghisini
- Fix action vocabularies call avoiding regex look behind @nzambello

### Internal

- Fix select family widgets stories in storybook @sneridagh

## 14.0.0-alpha.36 (2021-11-25)

### Bugfix

- Fix regression in actions vocabularies calls because the change to use contextual schemas @sneridagh
- Include block schema enhancers (main block schema enhancer + variation schema enhancer) when calculating block default data @tiberiuichim

### Internal

- Fix references to old configuration style in apiExpanders documentation @tiberiuichim
- Add `applySchemaDefaults`, in addition to `applyBlockDefaults`, to allow reuse in object widgets and other advanced scenarios @tiberiuichim

## 14.0.0-alpha.35 (2021-11-24)

### Bugfix

- Fix `isInternalURL` when `settings.internalApiPath` is empty @tiberiuichim
- Fix external link not supported by Navigation component #2853. @ericof
- Get Add/Edit schema contextually #2852 @ericof

### Internal

- Upgrade p.restapi to 8.15.2 @sneridagh

## 14.0.0-alpha.34 (2021-11-20)

### Feature

- Apply form defaults from RenderBlocks and block Edit using a new helper, `applyBlockDefaults` @tiberiuichim
- Now each block config object can declare a schema factory (a function that can produce a schema) and this will be used to derive the default data for the block @tiberiuichim

## 14.0.0-alpha.33 (2021-11-20)

### Bugfix

- Fix downloadableObjects default value @giuliaghisini
- Folder contents table header and breadcrumbs dropdown now appear only from the
  bottom, fixing an issue where the breadcrumb dropdown content was clipped
  by the header area @ichim-david
- Folder contents sort dropdown is now also simple as the other dropdowns
  ensuring we have the same behavior between adjecent dropdown @ichim-david
- Fix documention on block extensions, replace `render` with `template` to match Listing block @tiberiuichim

### Internal

- Upgrade stylelint to v14 (vscode-stylelint requires it now) @sneridagh
- Add several more stories for Storybook @tiberiuichim
- Add 2 new Volto websites by Eau de web for EEA @tiberiuichim

## 14.0.0-alpha.32 (2021-11-09)

### Breaking

- Listing block no longer use `fullobjects` to retrieve backend data. It uses the catalog data instead. @plone/volto-team

### Internal

- Remove bundlesize @tisto
- Upgrade plone.restapi from 8.12.1 -> 8.13.0 @tisto

## 14.0.0-alpha.31 (2021-11-07)

### Feature

- Added LinkMore component and link more in HeroImageLeft block. @giuliaghisini

### Bugfix

- Fix the selection of Maps Block @iRohitSingh
- UniversalLink: handle direct download for content-type File if user is not logged. @giuliaghisini
- Fixed ObjectBrowserWidget when is multiple or maximumSelectionSize is not set @giuliaghisini
- Fix full-width image overlaps the drag handle @iRohitSingh
- Fix move item to top of the folder when clicking on move to top action button @iRohitSingh

### Internal

- Removing the hardcoded default block type from text block @iRohitSingh
- updated Volto sites list @giuliaghisini
- Cleanup dangling virtualenv files that should not be committed @pnicolli
- Improve italian translation @pnicolli

## 14.0.0-alpha.30 (2021-11-07)

### Feature

- Support typescript usage in Volto sites @pnicolli

## 14.0.0-alpha.29 (2021-11-06)

### Bugfix

- Fix reset pagination in searchblock when changing facet filters @tiberiuichim

## 14.0.0-alpha.28 (2021-11-03)

### Feature

- Defaults are observed in block data if `InlineForm` or `BlockDataForm` are used. @sneridagh @tiberiuichim

## 14.0.0-alpha.27 (2021-11-02)

### Breaking

- Use title instead of id as a source of translation in "Variation" field in block enhancers @sneridagh

## 14.0.0-alpha.26 (2021-11-01)

### Feature

- Provide Server-Side Rendering capabilities for blocks with async-based content (such as the listing block). A block needs to provide its own `getAsyncData` implementation, which is similar to an `asyncConnect` wrapper promise. @tiberiuichim @sneridagh

## 14.0.0-alpha.25 (2021-11-01)

### Feature

- FormFieldWrapper accepts now strings and elements for description @nzambello
- Image block:
  - When uploading an image or selecting that from the object browser, Image block will set an empty string as alternative text @nzambello
  - Adds a description to the alt-tag with w3c explaination @nzambello

### Bugfix

- Fix disable mode of `QuerystringWidget` when all criteria are deleted @kreafox

### Internal

- Add RawMaterial website in Volto production sites @nzambello

## 14.0.0-alpha.24 (2021-10-29)

### Feature

- Support Node 16 @timo

### Bugfix

- Prevent ua-parser-js security breach. See: https://github.com/advisories/GHSA-pjwm-rvh2-c87w @thet
- Fix storybook errors in the connected components, api is undefined. Using now a mock of the store instead of the whole thing @sneridagh
- CSS fix on `QueryWidget` to prevent line jumping for clear button when the multi selection widget has multiple items @kreafox

## 14.0.0-alpha.23 (2021-10-21)

### Feature

- Enable to be able to use the internal proxy in production as well @sneridagh

### Bugfix

- Fix loading of cookie on SSR for certain requests, revert slight change in how they are loaded introduced in alpha 16 @sneridagh

## 14.0.0-alpha.22 (2021-10-20)

### Breaking

- Improve mobile navigation menu with a nicer interaction and a fixed overlay with a drawer (customizable via CSSTransitionGroup) animation @sneridagh

### Internal

- Add locales to existing block variations @sneridagh

## 14.0.0-alpha.21 (2021-10-17)

### Feature

- In the search block, allow editors to specify the sort on criteria.
  @tiberiuichim
- Updated Volto production sites list @giuliaghisini

### Bugfix

- Bugfixes to search block. By default search block, when empty, makes a simple
  query to the nav root, to list all content. Fix reading search text from URL.
  Implement a simple compression of URL. Don't count searched text as filter.
  Fix an edge case with showSearchInput in schema. Rename title to Section
  Title in facet column settings. Avoid double calls to querystring endpoint.
  @tiberiuichim
- Use correct shade of black in Plone logo @sneridagh

## 14.0.0-alpha.20 (2021-10-15)

### Breaking

- Revisited, rethought and refactored Seamless mode @sneridagh
  For more information, please read the deploying guide
  https://docs.voltocms.com/deploying/seamless-mode/

and the upgrade guide
https://docs.voltocms.com/upgrade-guide/

### Bugfix

- Fixed SelectWidget: when there was a selected value, the selection was lost when the tab was changed. @giuliaghisini

## 14.0.0-alpha.19 (2021-10-15)

### Feature

- Make VocabularyTermsWidget orderable @ksuess
- Get widget by tagged values @ksuess

## 14.0.0-alpha.18 (2021-10-11)

### Internal

- Re-release last release, since it does not show on NPM @sneridagh

## 14.0.0-alpha.17 (2021-10-11)

### Breaking

- Fix logout action using the backend @logout endpoint, effectively removing the `__ac` cookie. It is recommended to upgrade to the latest p.restapi version to take full advantage of this feature @sneridagh

### Bugfix

- Add spinner on sharing View Button @iRohitSingh

## 14.0.0-alpha.16 (2021-10-10)

### Bugfix

- Yet another attempt at fixing devproxy. Split the devproxy into a separate
  express middleware. Introduce the `DEBUG_HPM` env var to make the devproxy
  verbose @tiberiuichim

## 14.0.0-alpha.15 (2021-10-10)

### Breaking

- Adjusted main `Logo` component styling @sneridagh

For more information, please read the upgrade guide
https://docs.voltocms.com/upgrade-guide/

### Feature

- Add `volto-guillotina` addon to core @sneridagh

### Internal

- Improved developer documentation. Proof read several chapters, most importantly the upgrade guide @ichim-david
- Use Plone logo (Closes #2632) @ericof
- Updated Brazilian Portuguese translations @ericof
- Footer: Point to plone.org instead of plone.com @ericof
- Fix "make start-frontend" @tisto
- Update all the tests infrastructure for the new `volto-guillotina` addon @sneridagh

## 14.0.0-alpha.14 (2021-10-01)

### Bugfix

- Get `blocks` and `blocks_layout` defaults from existing behavior when enabling TTW editable DX Layout @avoinea

### Internal

- Add development dependency on use-trace-update, useful for performance debugging @tiberiuichim
- Upgrade to `@plone/scripts` 1.0.3 @sneridagh

## 14.0.0-alpha.13 (2021-09-30)

### Feature

- Add the new search block @tiberiuichim @kreafox @sneridagh

## 14.0.0-alpha.12 (2021-09-29)

### Bugfix

- Show correct fieldname and not internal field id in Toast error messages on Add/Edit forms @jackahl
- sitemap.xml.gz obeys Plone Search settings @erral

### Internal

- Use plone.volto instead of kitconcept.volto @tisto
- Silence customization errors, they are now behind a `debug` library namespace @sneridagh
- Remove recently introduced `RAZZLE_I18NDEBUGMODE` in favor of a `debug` library namespace @sneridagh

## 14.0.0-alpha.11 (2021-09-25)

### Internal

- Use released @plone/scripts, since the builds are broken if it's a local package @sneridagh

## 14.0.0-alpha.10 (2021-09-25)

### Breaking

- New i18n infrastructure in the new `@plone/scripts` package @sneridagh
- Removed `src/i18n.js` in favor of the above change @sneridagh

### Feature

- Add RAZZLE_I18NDEBUGMODE env var and corresponding i18nDebugMode config setting to enable/disable react-intl error messages. @sneridagh

### Bugfix

- Missing default messages from JSON EN language file @sneridagh

## 14.0.0-alpha.9 (2021-09-21)

### Breaking

- Use the block's title as the source of the translation instead of using the id of the block. See upgrade guide for more information @sneridagh

### Bugfix

- Do not show lead image block when the content type does not have the behavior enabled @sneridagh

## 14.0.0-alpha.8 (2021-09-20)

### Bugfix

- Fix logout action, removing the `__ac` cookie as well, if present. @sneridagh

## 14.0.0-alpha.7 (2021-09-20)

### Feature

- Japanese translation updated @terapyon
- German translations updated @tisto

## 14.0.0-alpha.6 (2021-09-20)

### Bugfix

- Fix SSR on /edit with dev proxy @tiberiuichim

## 14.0.0-alpha.5 (2021-09-20)

### Bugfix

- Fix on form errors in block editor, not changing to metadata tab @sneridagh

## 14.0.0-alpha.4 (2021-09-20)

### Internal

- Bring back the `cypress` folder from the npm ignore files, since the libs in there are required and helpful for projects, remove only the `tests` and `fixtures` @sneridagh

## 14.0.0-alpha.3 (2021-09-20)

### Bugfix

- Fix /edit and /add nonContentRoutes to fix isCmsUi fn @giuliaghisini
- Register the dev api proxy after the express middleware @tiberiuichim

### Internal

- Update to latest p.restapi (8.9.1) @sneridagh
- Remove `workingcopy` from checkouts info for kitconcept.volto @sneridagh
- Remove built workingcopy fixture environment based on local, back to docker based one @sneridagh
- Add `omelette` to the local Plone backend build @sneridagh
- Optimize npm package by adding docs/ cypress/ and tests/ to .npmignore @avoinea

## 14.0.0-alpha.2 (2021-09-14)

### Internal

- Revert: Detect when a user has logged in by means other than JWT, such as ZMI `Basic`
  authentication or the classic HTML Plone `@login` view @rpatterson

## 14.0.0-alpha.1 (2021-09-13)

### Breaking

- Detect when a user has logged in by means other than JWT, such as ZMI `Basic`
  authentication or the classic HTML Plone `@login` view @rpatterson

### Bugfix

- Fix SelectWidget vocabulary load on second component mount @avoinea #2655

## 14.0.0-alpha.0 (2021-09-08)

### Breaking

- Remove compatibility for old configuration (based on imports) system. Migrate your configuration to the new configuration system for your project before upgrading to Volto 14. See https://docs.voltocms.com/upgrade-guide/#volto-configuration-registry @sneridagh
- Content locking is not a breaking change, but it's worth noting that Volto 14 comes with locking support enabled by default. Latest `plone.restapi` versions is required. See https://docs.voltocms.com/upgrade-guide/ for more information

### Feature

- Content locking support for Plone (plone.locking) @avoinea

## 13.15.0 (2021-09-07)

### Feature

- Show item title and item type when hovering over item title and item type icon in folder content view @iFlameing
- Change the batch size of folder content @iFlameing
- Show loading indicator for listing view @iFlameing

### Bugfix

- Validate `required` touched-only fields in Form everywhere @nileshgulia1

### Internal

- Add placeholder to WysiwygWidget @nzambello
- Update italian translations @nzambello
- Get SchemaWidget field factories from backend @avoinea

## 13.14.0 (2021-09-02)

### Feature

- Refactor users and groups controlpanel @nileshgulia1

## 13.13.0 (2021-09-01)

### Feature

- Show version in history view @iFlameing
- Contents shows also array indexes @nzambello

### Bugfix

- Fix SearchWidget required `pathname` @avoinea #2645
- Fix for Contents tag modal @nzambello
- Cut/Copy blocks: fixed cut/copy unselected blocks. @giuliaghisini
- Properly style QueryWidget when used standalone, outside of QuerystringWidget @kreafox
- Add location.search as criteria in `ScrollToTop` component @kreafox
- Scroll to top only if the location pathname changes @kreafox

### Internal

- Disabled all the other configuration options when user did not choose any criteria in listing block @iFlameing
- Updated Brazilian Portuguese translations @ericof
- Footer: Point to plone.org instead of plone.com @ericof
- Array and token widget available as named widget @nzambello

## 13.12.0 (2021-08-20)

### Feature

- Multilingual routing was added for sitemap, search, contact-form, change-password, register and password-reset @ionlizarazu
- Opening the search input in the object browser, it will get the focus @nzambello

### Bugfix

- Fix ObjectBrowserNav items key @nzambello
- Fix ObjectBrowserNav aria label: id => title @nzambello
- Fix missing code in `ArrayWidget` from refactored `SelectWidget` @sneridagh

## 13.11.0 (2021-08-18)

### Feature

- Add select utils `normalizerValue`, add state to the basic select field forcing it to be fully controlled @sneridagh

### Bugfix

- Improve consistency of `TokenWidget`'s use of the choice labels as "values" instead of internal uids assigned by `react-select`. @tiberiuichim
- Solve glitch in async loading options in `AsyncSelect` components @sneridagh

### Internal

- Add tests for `Select` component, document the use cases propely @sneridagh
- Upgrade `AsyncSelect` to a version compatible with `react-select` v4 @sneridagh
- Upgrade to latest `react-select` @sneridagh

## 13.10.0 (2021-08-18)

### Feature

- Increase clickable area of right-arrow in objectBrowser @iFlameing
- Prevent form submit when clicking on BlockChooserButton @giuliaghisini
- Make selectedItems Filter work in Contents folder @nileshgulia1

### Bugfix

- Fix SearchWidget search by path @giuliaghisini

## 13.9.0 (2021-08-18)

### Feature

- Removed unnecessary set-cookies for the removal of the authentication cookie when the user is not logged in @mamico
- Add additional classnames for the field wrappers and the fieldsets in forms, this helps to be more addressable in CSS if required @sneridagh

### Bugfix

- Add title/tooltip on Toolbar buttons @avoinea #1384
- Slight CSS fix on `ObjectWidget` for supporting long add element button messages @sneridagh
- Fix the babel view cancel button redirect @iFlameing
- Show toast error when trying to delete item and it's not permitted @danielamormocea

## 13.8.3 (2021-08-16)

### Bugfix

- Prevent form submit when clicking on BlockChooserButton @giuliaghisini
- Add missing `publicURL` to the list of `window.env` serialized variables coming from the hosts configuration to complete the support for seamless mode @sneridagh

## 13.8.2 (2021-07-20)

### Bugfix

- Improve `URLWidget` component, so it uses `flattenToURL` for the value @sneridagh

## 13.8.1 (2021-07-16)

### Bugfix

- Missing prop `properties` passed down required for #2579 to work properly @sneridagh

## 13.8.0 (2021-07-14)

### Feature

- A new component was added, `BlockChooserButton`, it encapsulate the logic of show/hiding the `BlockChooser` @tiberiuichim
- Overload `required` property for blocks config, it supports a function as value taken `properties` (current object data) and `block` (the block being evaluated in `BlockChooser`). The purpose is to enable more control over the available blocks in the Blocks chooser. @sneridagh

### Bugfix

- Add fallback to the "image" field in Image Gallery if the listingPreviewImageField defined in the project is not available on an object @jackahl

## 13.7.0 (2021-07-12)

### Feature

- VocabularyTermsWidget option with translations for config.settings.supportedLanguages @ksuess

### Bugfix

- Fix InlineForm's understanding of missing default values @rexalex
- Guard in `isInternalURL` to catch non-string values @sneridagh

### Internal

- Update `browserlist` DB @sneridagh
- Install `luxon` explicitly to fix `rrule` package flickering deps (yarn problem) @sneridagh
- Add a11y cypress test for table block @ThomasKindermann
- Add Cypress test for Link content type @tisto
- Upgrade plone.restapi to 8.4.1 in the dev buildout @tisto

## 13.6.0 (2021-07-03)

### Feature

- Add VocabularyTermsWidget and map to field with widget attribute set to 'vocabularyterms'. @ksuess

### Bugfix

- added "Complementary" landmark-role to skiplink-container for a11y @ThomasKindermann
- changed breadcrumb link text-color slightly for a11y color contrast @ThomasKindermann
- changed table headline text color to black for a11y @ThomasKindermann

### Internal

- Updated Brazilian Portuguese translations @ericof

## 13.5.0 (2021-06-30)

### Feature

- Add og tags for social sharing @giuliaghisini @nzambello
- Add interface for plone seo extensions to use values added by them as metadata @jackahl

### Internal

- Upgrade to Storybook 6.3, refresh deps version for babel @sneridagh

## 13.4.0 (2021-06-29)

### Feature

- Working copy support for Plone (plone.app.iterate) @sneridagh

## 13.3.1 (2021-06-29)

### Internal

- Remove locales .json files pushed again by mistake, now they are no longer needed to be in the repo, since they are generated at runtime, and included in the released versions @sneridagh

## 13.3.0 (2021-06-29)

### Feature

- Allowing user to paste url in search box in objectBrowser @iFlameing
- Allowing user to click on the breadcrumbs of objectBrowser @iFlameing
- `Navigation` and `Breadcrumbs` are `apiExpanders` aware and run the action depending on them @sneridagh

### Bugfix

- Fixed docs for config.settings.externalRoutes @giuliaghisini
- Fix `Pluggable` in the use case that a `Plug` is empty @sneridagh
- Fix `Login` component navigation for `INavigationRoot` structures @sneridagh
- Hyphenation block chooser labels (no html changes) @ksuess

### Internal

- Bumps prismjs from 1.23.0 to 1.24.0. @timo

## 13.2.2 (2021-06-18)

### Bugfix

- Avoid debugging error in toolbar @tiberiuichim
- Fix the bug related to specific versioning view @iFlameing
- Fix blocks-listing Cypress test @giuliaghisini
- Fix the translation of header in babel view @iFlameing
- Fix German translations for leadimage and listing block @timo
- Show toast success message when adding a new local role @iFlameing
- Bump postcss from 7.0.29 to 7.0.36 @timo
- Complete Spanish translation @erral
- Complete German translation @timo

## 13.2.1 (2021-06-14)

### Bugfix

- Changed 'batch_size' attribute in 'b_size' in querystring widget. @giuliaghisini

### Internal

- Upgrade generator deps @sneridagh

## 13.2.0 (2021-06-12)

### Feature

- Allow passing a schemaEnhancer to QuerystringWidget @tiberiuichim
- Add internal URL blacklist to avoid render custom routes in Volto @nzambello
- In listing blocks, scroll to start of listing block instead page start @giuliaghisini

### Bugfix

- Fix addBreaklinesInline when string ends with new line @giuliaghisini
- Changed 'batch_size' attribute in 'b_size' in querystring widget. @giuliaghisini
- Properly respect batching and result limits in listing block @tiberiuichim
- Changed 'batch_size' attribute in 'b_size' in querystring widget. @giuliaghisini
- Properly respect batching and result limits in listing block @tiberiuichim
- Improve folder_contents workflow state (#2017) @avoinea
- Making placeholder image of video block to take 100% width when it is right or left aligned @iFlameing
- Showing clear icon when title is too long in objectbrowser selected items in multiple mode @iFlameing
- Use querystring prop in ListingBody @giuliaghisini
- Set default value selected for variation in listing block @giuliaghisini

### Internal

- Add [Volta](https://volta.sh) support @nzambello
- Various minor `Makefile` cleanup @rpatterson
- Improve error handling in UniversalLink @nzambello

## 13.1.2 (2021-05-26)

### Internal

- Make the `AddLinkForm` component generic, to allow reuse in volto-slate @tiberiuichim
- Adding hover effect on ObjectBrowserNav icon @iFlameing

## 13.1.1 (2021-05-25)

### Bugfix

- Second try to fix images in dev mode when api path is present (e.g. using the Robot server in Cypress tests) @sneridagh

## 13.1.0 (2021-05-24)

### Feature

- enabled ability to set 'extractScripts' for error pages @giuliaghisini

### Bugfix

- Modify Default and Summary templates to render the LinkMore @ionlizarazu
- Revert #2472, this broke normal development mode images @sneridagh

## 13.0.2 (2021-05-22)

### Bugfix

- Apply the `schemaEnhancer` from the main block even if no variations are found @sneridagh

### Internal

## 13.0.1 (2021-05-18)

### Bugfix

- Backwards compatibility for existing listing blocks with templates @sneridagh

## 13.0.0 (2021-05-18)

### Breaking

- Seamless mode by default in development. Added `Host` header support for production
  deployments, so no `RAZZLE_API_PATH` is required in production builds anymore if the
  header is present. Not an strictly breaking change, but it's a default behavior change
  worth to notice on its own. No change required in your deployments if you suply
  currently `RAZZLE_API_PATH` in build time. See documentation for more information.
  @sneridagh
- Deprecate Node 10 since it's out of LTS since April 30th, 2021 @sneridagh
- Remove the "inverted" option in Table Block since it was useless with the current CSS
  set. Better naming of options and labels in table block (English). Updating the i18n messages for the used translations is advisable, but not required. @iFlameing
- Get rid of the font icons in the control panels overview @sneridagh
- Refactored `src/components/manage/Widgets/QuerystringWidget` using `ObjectWidget` and schemas @sneridagh
- Refactored `Listing` block using the new `src/components/manage/Widgets/QuerystringWidget`. Introducing a new `showLinkMore` block option opt-in for the additional feature instead of always-in. Deprecated `ListingSidebar` and `src/components/manage/Blocks/Listing/QuerystringWidget` in favor of the new `src/components/manage/Widgets/QuerystringWidget` @sneridagh

For a more information, please read the upgrade guide
https://docs.voltocms.com/upgrade-guide/

### Feature

- Compile i18n json locales only at build time on the fly and at release time @sneridagh
- Change login form fixing accessibility issues @nzambello

### Bugfix

- Fix the Listing block with criteria to render correctly on a non-multilingual homepage. @ionlizarazu
- Fix selection of previous block when deleting a block @tiberiuichim
- Disable `Select` components family to lazy load on SSR, since it's breaking and the fix is quite obscure. They are not valuable on SSR responses anyway. @sneridagh
- Fix leftover from the multilingual fix for composed language names @sneridagh @ericof
- Translate 'All' label in Contents view pagination. @giuliaghisini
- Replace `langmap` dependency with internal code that supports composite language names @sneridagh @ericof
- RenderBlocks: Blocks like the listing block need a path. @ksuess
- Normalize language to get the correct filename in lazy imports for composite language names @sneridagh @ericof
- Checkbox not using `null` as false @sneridagh
- Use params prop in api middleware @giuliaghisini
- Fix PORT env var handling, if you have set the PORT in build time, the setting was
  removed back to defaults, now the build time setting is kept (unsetting in build time
  and set it in runtime is now the recommended setup) @sneridagh
- Fix sort_order restapi call, works on action for existing listing blocks
  and in ListingData saving correctly new ones @nzambello
- Fix `contextURL` in `ObjectBrowser` for special (add/edit) views using `getBaseUrl` @sneridagh

### Internal

- Full real zero configuration achievement by turning the stock default
  `RAZZLE_PUBLIC_DIR` into a relative path, so we can enable truly movable builds
  @sneridagh
- Upgrade Cypress to latest @sneridagh
- Remove surge since it's not used anymore @sneridagh
- Upgrade `react-redux` and friends @sneridagh
- Upgrade `yarnhook` and `yarn-deduplicate` @sneridagh
- Add Listing block test for root path @ionlizarazu
- Only log changes to po (`poToJson`) if running as a script @sneridagh
- Remove json locales from the repo to avoid merge conflicts @sneridagh
- All the `Select` components family in core are loaded through `Loadables` helper @sneridagh
- Updated Brazilian Portuguese translations @ericof
- Improve Github Actions names, separate the code analysis from the main core @sneridagh

## 13.0.0-alpha.10 (2021-05-16)

### Bugfix

- Fix the Listing block with criteria to render correctly on a non-multilingual homepage. @ionlizarazu
- Fix selection of previous block when deleting a block @tiberiuichim

### Internal

- Upgrade Cypress to latest @sneridagh
- Remove surge since it's not used anymore @sneridagh
- Upgrade `react-redux` and friends @sneridagh
- Upgrade `yarnhook` and `yarn-deduplicate` @sneridagh
- Add Listing block test for root path @ionlizarazu
- Only log changes to po (`poToJson`) if running as a script @sneridagh

## 13.0.0-alpha.9 (2021-05-13)

### Feature

- Compile i18n json locales only at build time on the fly and at release time @sneridagh

### Internal

- Remove json locales from the repo to avoid merge conflicts @sneridagh

## 13.0.0-alpha.8 (2021-05-12)

### Bugfix

- Disable `Select` components family to lazy load on SSR, since it's breaking and the fix is quite obscure. They are not valuable on SSR responses anyway. @sneridagh

### Internal

- All the `Select` components family in core are loaded through `Loadables` helper @sneridagh

## 13.0.0-alpha.7 (2021-05-11)

### Bugfix

- Fix leftover from the multilingual fix for composed language names @sneridagh @ericof

### Internal

- Updated Brazilian Portuguese translations @ericof

## 13.0.0-alpha.6 (2021-05-11)

### Bugfix

- Translate 'All' label in Contents view pagination. @giuliaghisini
- Replace langmap dependency with internal code that supports composite language names @sneridagh @ericof

## 13.0.0-alpha.5 (2021-05-10)

### Bugfix

- RenderBlocks: Blocks like the listing block need a path. @ksuess
- Normalize language to get the correct filename in lazy imports for composite language names @sneridagh @ericof

### Internal

- Updated Brazilian Portuguese translations @ericof

## 13.0.0-alpha.4 (2021-05-07)

### Breaking

- Refactored `src/components/manage/Widgets/QuerystringWidget` using `ObjectWidget` and schemas @sneridagh
- Refactored `Listing` block using the new `src/components/manage/Widgets/QuerystringWidget`. Introducing a new `showLinkMore` block option opt-in for the additional feature instead of always-in. Deprecated `ListingSidebar` and `src/components/manage/Blocks/Listing/QuerystringWidget` in favor of the new `src/components/manage/Widgets/QuerystringWidget` @sneridagh

For a more information, please read the upgrade guide
https://docs.voltocms.com/upgrade-guide/

### Bugfix

- Checkbox not using `null` as false @sneridagh

## 13.0.0-alpha.3 (2021-05-06)

### Bugfix

- Use params prop in api middleware @giuliaghisini

- Fix PORT env var handling, if you have set the PORT in build time, the setting was
  removed back to defaults, now the build time setting is kept (unsetting in build time
  and set it in runtime is now the recommended setup) @sneridagh

## 13.0.0-alpha.2 (2021-05-05)

### Bugfix

- Fix sort_order restapi call, works on action for existing listing blocks
  and in ListingData saving correctly new ones @nzambello

### Internal

- Updated Brazilian Portuguese translations @ericof

## 13.0.0-alpha.1 (2021-05-03)

### Internal

- Full real zero configuration achievement by turning the stock default
  `RAZZLE_PUBLIC_DIR` into a relative path, so we can enable truly movable builds
  @sneridagh

## 13.0.0-alpha.0 (2021-05-03)

### Breaking

- Seamless mode by default. Added `Host` header support for deployments, so no
  `RAZZLE_API_PATH` is required in production builds anymore if the header is present.
  Not an strictly breaking change, but it's a default behavior change worth to notice on
  its own. No change required in your deployments if you suply currently
  `RAZZLE_API_PATH` in build time. See documentation for more information. @sneridagh
- Deprecate Node 10 since it's out of LTS since April 30th, 2021 @sneridagh
- Remove the "inverted" option in Table Block since it was useless with the current CSS
  set. Better naming of options and labels in table block (English). Updating the i18n messages for the used translations is advisable, but not required. @iFlameing
- Get rid of the font icons in the control panels overview @sneridagh

For a complete list of actions to follow, please read the upgrade guide
https://docs.voltocms.com/upgrade-guide/

### Feature

- Change login form fixing accessibility issues @nzambello

### Internal

- Improve Github Actions names, separate the code analysis from the main core @sneridagh

## 12.14.0 (2021-05-03)

### Feature

- Provide api for block extensions. See `/blocks/extensions` in documentation @tiberiuichim

### Bugfix

- In BlockDataForm, always clone schema before applying enhancers @tiberiuichim
- In BlockDataForm, don't add the variations field multiple times @tiberiuichim

## 12.13.0 (2021-04-30)

### Feature

- Making objectBrowserWidget context aware @iFlameing

### Bugfix

- Adding `flattenToAppURL` in Link component @iFlameing

- Disable click event of the outside the engine click detection, since it leads to bad
  behavior for custom and library elements that try to mount things attaching them in
  the Body or outside the detected container @sneridagh

## 12.12.0 (2021-04-29)

### Feature

- Translations german: Login/Register @ksuess

### Bugfix

- Fix image gallery in listing block for contained (non-query based) images @sneridagh

## 12.11.0 (2021-04-28)

### Feature

- Implemented Babel view, to compare translated items in add and edit mode. @giuliaghisini
- as in Plone, hide controlpanel for users that are no 'Manager' or 'Site Administrator'. @giuliaghisini
- Improve the blocks engine by adding a detector for clicking outside in the `BlocksForm` @sneridagh
- Include a pluggable architecture for pluggable render-time insertions (similar to <Portal>) @tiberiuichim
- Add parseDateTime helper from DatetimeWidget to handle timezones @nzambello

### Bugfix

- Include selected block in multiselections @sneridagh
- Correct the selected values rendering at isMulti SelectWidget @ionlizarazu

### Internal

- Implement Github actions workflow to deploy the documentation to the Plone Foundation server @ericof
- Pin `immutable` to an updated version that does not produce continuous deprecation notices in console on every change @sneridagh
- Print console.error in SSR if not an ignored error code @nzambello
- Fetch addons with https using mrs-developer @nzambello
- Fix sitemap URL generation @nzambello

## 12.10.1 (2021-04-14)

### Bugfix

- Better error handling code in SSR when an error occurs in the code @ksuess @sneridagh

## 12.10.0 (2021-04-14)

### Feature

- Add support in FileWidget for raw file data in base64 (control panels, not really NamedFile fields) @sneridagh

### Bugfix

- ObjectListWidget: edit mode: expand last added item, not first of list. @ksuess
- Improve error handling in SSR when an error occurs in the code @sneridagh

### Internal

- Ignore files in addons when building i18n messages in the i18n script, since it's useless (they should be done in the addon itself) and lead to errors when parsing also internal `node_modules` and other utility files @sneridagh

## 12.9.0 (2021-04-10)

### Bugfix

- Avoid double calling asyncPropsExtenders @ksuess @tiberiuichim

### Internal

- Fix server when ECONNRESET is received from the backend @sneridagh
- Remove all appearences of `UNSAFE_componentWillMount` since it loads also on the SSR calls too @sneridagh

## 12.8.0 (2021-04-08)

### Feature

- Add configurable api expanders @csenger @nileshgulia1 @tiberiuichim @sneridagh
- In Text block, keep text selection on focus, and move focus to end of text if there's no selection @giuliaghisini

### Bugfix

- Fix `fieldset` instead of `fieldSet` in ObjectWidget component @sneridagh

## 12.7.0 (2021-04-07)

### Feature

- Use `onInsertBlock` callback when adding new blocks if available, otherwise fallback to `onMutateBlock` refs #2330 @avoinea

### Bugfix

- fix universal link @nileshgulia1s
- fixed recurrence widget when weekly recurrence is selected and event start date is on sunday. @giuliaghisini
- Fix default value for checkbox widget @alexbueckig
- Fix for forms in content types, the fieldset was not being passed over to the field. This affected form generation ids and labels. @sneridagh
- Add a bit of a11y love to the `ObjectListWidget` @sneridagh
- fix universal link when no item content obj passed @nileshgulia1

### Internal

- Add Blocks helpers docs and tests @avoinea

## 12.6.1 (2021-04-06)

### Bugfix

- Remove duplicated wrapper on block edit form @sneridagh
- Fix small catched up issues in tests @sneridagh

## 12.6.0 (2021-04-05)

### Feature

- Add ObjectWidget and ObjectListWidget @sneridagh
- Add `BlockForm` component, variations and schemaExtender aware @sneridagh
- Improvements to the `InlineForm` @sneridagh

### Bugfix

- Remove InlineForm default focus on first input @avoinea

### Internal

- Add Storybook to the main docs (docs.voltocms.com/storybook) build @sneridagh

## 12.5.0 (2021-03-31)

### Feature

- New setting, `config.settings.showTags` to be able to configure tags visibility on default View @avoinea

### Bugfix

### Internal

- Add toPublicURL helper @nzambello
- Don't show empty groups in BlockChooser @tiberiuichim
- Fix Text Block placeholder regression refs #2322 @avoinea

### Internal

- BlocksForm and RenderBlocks now allow a `blocksConfig` configuration object as a prop @tiberiuichim
- Updated italian translations @nzambello

## 12.4.2 (2021-03-29)

### Bugfix

- Re-add formTitle, formDescription, metadata to BlocksForm @avoinea

## 12.4.1 (2021-03-29)

### Bugfix

- Fixed InlineForm boolean false value @razvanMiu
- Fix warning message in console, move open/close detection to the aside itself @sneridagh
- Revert SidebarPortal min-height @avoinea
- Add proper proptype in `SidebarPopup` @sneridagh

### Internal

- Update plone/volto Docker image to use latest yo generator and support ADDONS env @avoinea
- Add `docker-compose.yml` to the repo for quick demoing @sneridagh
- Fixed babel config when loading addons (in testing mode) @sneridagh

## 12.4.0 (2021-03-25)

### Feature

- Improved comments @rexalex @avoinea
- Added SidebarPopup component for extra sidebar handling @avoinea
- Use SidebarPopup component in place of CSS transition sidebar @nileshgulia1

### Bugfix

- Fixed multiSelected propType and BlocksForm multiSelected.includes @avoinea
- Fixed italian translations for block `Maps` @giuliaghisini
- Fixed SidebarPortal min-height @avoinea
- Fixed CheckboxWidget state @razvanMiu

### Internal

- Upgrade API to Plone 5.2.4 and p.restapi 7.1.0 @sneridagh
- Reorganization of the Cypress tests, now they live in `cypress/tests` @sneridagh
- Splitted Cypress tests into `core` tests and `guillotina` ones for better overall handling @sneridagh

### Docs

- Update internal proxy docs @nzambello

## 12.3.0 (2021-03-18)

### Feature

- Improve `ObjectBrowserWidget` adding a manual input field and allow external URLs. Add feature to paste internal URLs and convert them to selected objects. Added the `allowExternals` prop in order to allow this behavior (opt-in).

### Bugfix

- Fix storybook initial config registry setup @sneridagh
- Search page now follows Plone's ISearchSchema settings @tiberiuichim
- Improve `ContextNavigation` component, adding the level you are in each iteration @sneridagh

### Internal

- Add testing add-on for enable special testing use cases and configuration options @sneridagh
- Add `RAZZLE_TESTING_ADDONS` environment variable for adding addons for testing purposes @sneridagh
- Add "Humboldt Labor" to show cases.
- Updated "Volto in Production" list @alecghica

### Docs

- Explicitly mention `src/config` in the "Internal proxy to API" documentation @pigeonflight

## 12.2.0 (2021-03-03)

### Feature

- Adds skiplinks @nzambello
- Fix some semantic tags as nav @nzambello
- Allow addons to specify their own dependencies in their package.json `addons` key, just like the regular Volto projects. This means that it's no longer required to list all possible addons in the Volto project and they can be bootstrapped as being part of a dependency @tiberiuichim
- insert a dimmer with the loading message in the form when the status changes in the content folder. @martina.bustacchini

### Bugfix

- Enable draftjs links to open in target blank if is external url. @giuliaghisini

### Internal

- Use correct status code for static files error handling @nzambello
- Remove dangling `.replaces(...` for the apiPath and use flattenToAppURL instead @sneridagh

## 12.1.2 (2021-02-28)

### Bugfix

- Fix addon reducers registration @tiberiuichim

## 12.1.1 (2021-02-26)

### Bugfix

- Import asyncConnected actions directly from actions module, the resolution order is different in projects @tiberiuichim @avoinea

## 12.1.0 (2021-02-24)

**This is a brown bag release and should not be used, upgrade to Volto 12.1.1 instead.**

### Feature

- A new setting, `config.settings.storeExtenders` which allows customization of used Redux middleware @tiberiuichim
- Introduce `config.settings.asyncPropsExtenders` which allows customizing, per route, the `asyncConnected` actions @tiberiuichim @sneridagh

### Bugfix

- Adapt to BlocksForm in Blocks Engine @nileshgulia1
- a11y improvements in `ObjectBrowser` and `BlockChooser` @sneridagh
- Fix UniversalLink for download link. @giuliaghisini

### Internal

- Fork redux-connect code in `src/helpers/AsyncConnect`, to allow mixing in config-based asyncConnects. Provide a webpack alias that overloads the redux-connect imports. @tiberiuichim

### Docs

- Update wording @svx

## 12.0.0 (2021-02-20)

### Breaking

- Introduction of the new Volto Configuration Registry @sneridagh @tiberiuichim
  For more information about this breaking change: https://docs.voltocms.com/upgrade-guide/#upgrading-to-volto-12xx

### Feature

- New breadcrumbs `INavigationRoot` aware for the _Home_ icon. This allows inner subsites navigation and better support for multilingual sites. @sneridagh

### Internal

- Upgrade plone.restapi to 7.0.0 and Plone to 5.2.3 @sneridagh

## 12.0.0-alpha.0 (2021-02-17)

### Breaking

- Introduction of the new Volto Configuration Registry @sneridagh @tiberiuichim
  For more information about this breaking change: https://docs.voltocms.com/upgrade-guide/#upgrading-to-volto-12xx

## 11.1.0 (2021-02-08)

### Feature

- Add `preloadLazyLibs` and `settings.lazyBundles` to allow preloading bundles of lazy libraries @tiberiuichim @silviubogan
- Added onChangeFormData prop to Form component @giuliaghisini
- Internationalization story for add-ons @sneridagh
- robots.txt from plone as fallback (if /public/robots.txt not exists and .env VOLTO_ROBOTSTXT variable not exists.) @giuliaghisini
- UniversalLink and ConditionalLink accepts also an item to link to. If item is of @type Link, a direct link to remote url is generated if user is not logged. @giuliaghisini

### Bugfix

- temporarly removed linkDetectionPlugin for draftjs (for some conflicts with AnchorPlugin) @giuliaghisini
- German translation: aria-label of '/contents' button : "Inhalte" not "Inhaltsverzeichnis" @ksuess
- fix view links and others styles of entities on editing Text Block. @giuliaghisini
- Make sidebar-collapsed visible on small mobile. @giuliaghisini
- Fix regresion on the imagesizes styling due to the removal of the id in 11 @sneridagh

### Internal

- Update docs: configuration of routes and addonRoutes @ksuess

## 11.0.0 (2021-01-29)

### Breaking

- [circular deps] Move `AlignBlock` component to its rightful place @sneridagh
- Removing id from FormFieldWrapper @iFlameing
- Change default Listing Template to include only Text and renamed the old default Template to Summary Template @jackahl

### Feature

- Add `ContextNavigation` component, it can fetch the `@contextnavigation` plone.restapi
  endpoint and display a navigation portlet, similar to Plone's classic
  navigation portlet.
- added linkDetectionPlugin plugin to draftjs to automatically create links for urls and mails when editing text. @giuliaghisini
- An initial Storybook setup. Start it with `yarn storybook`. Feel free to contribute more stories! @sneridagh
- Add storybook Wrapper utility component. Add ContactForm initial story @tiberiuichim
- make and load configurable reducers in the client `window.__data`, decreasing the html size @nileshgulia1 @tiberiuichim
- Custom group component for selectStyling @nileshgulia1
- Add new components: RenderBlocks, BlocksForm, DragDropList and EditBlockWrapper @tiberiuichim
- Add `noValueOption` prop to `SelectWidget` so you can opt-out from the "no-value" option so the choices are a closed list @sneridagh
- Provide `injectLazyLibs()` wrapper and `settings.loadables` config to deal with loadable libraries @tiberiuichim

### Bugfix

- Better handling of a condition in the new breadcrumbs @sneridagh

### Internal

- Upgrade react-select to 4.0.2 @sneridagh
- Upgrade react ecosystem to 13.14.0 @sneridagh
- Add shouldComponentUpdate to blocks @nileshgulia1
- Update old entry in upgrade guide @tiberiuichim
- Add `@testing-library/cypress` as a dep @sneridagh
- Fix an internal link in documentation @tiberiuichim

## 10.10.0 (2021-01-22)

### Feature

- Simple optional critical-CSS inclusion feature (without the actual building of
  the critical CSS) @silviubogan @tiberiuichim @nileshgulia1
- added support for allowedBlocks and showRestricted for BlockChooser in Form @giuliaghisini
- added objectBrowser to UrlWidget, and attached UrlWidget to remoteUrl field of ContentType Link @giuliaghisini
- managed tel link in UrlWidget and draftjs @giuliaghisini
- added support for allowedBlocks and showRestricted for BlockChooser in Form @giuliaghisini
- Improvements in InlineForm @nileshgulia1
- Improved form validation. Tested required fields when field is array or richtext @giuliaghisini

### Bugfix

- Fix 'All' button batch size in Contents @nzambello
- Fixed field type for 'from' field in ContactForm @giuliaghisini
- handle SelectWidget null value and isMulti(#1915) &(1878) @nileshgulia1
- Fix typo in ita locales @nzambello
- Wrap objectBrowserWidget with FormFieldWrapper @nileshgulia1
- Added preventDefault and stopPropagation for toolbar buttons of Table block. @giuliaghisini
- Fix `Contents` breadcrumbs for multilingual sites @sneridagh

### Internal

- Add support for `nav_title` in breadcrumbs and navigation @sneridagh
- Add `settings.serverConfig` in the settings object of `~/config`. Add another module, `config/server.js` which is conditionally imported if `__SERVER__`. This module will host settings that are only relevant to the server. Being conditionally imported means that the code is safe to require server-only nodejs packages. @tiberiuichim
- Update browserlist and caniuse-lite @sneridagh
- Document deprecation of `@plone/create-volto-app` @sneridagh @nileshgulia1
- Adding classname in TextWidget and ObjectBrowserBody so that we can target those element in tests. @iFlameing
- Add support for `nav_title` in breadcrumbs and navigation @sneridagh

## 10.9.2 (2021-01-15)

### Bugfix

- Make a cypress test more resilient to platform differences @tiberiuichim
- Fix regression introduced by improve CSS in the inner toolbar for the image block to support narrower width (like for using it inside grid blocks) @sneridagh
- Avoid a bug in cypress tests caused by multi-block copy/paste @tiberiuichim

### Internal

- i18n for a literal in the table block @sneridagh

## 10.9.1 (2021-01-14)

### Bugfix

- Fix regression introduced by improve CSS in the inner toolbar for the image block to support narrower width (like for using it inside grid blocks) @sneridagh

## 10.9.0 (2021-01-14)

### Feature

- Enhance `BlockChooser` by adding support for `allowedBlocks` and `showRestricted` @avoinea @sneridagh

### Bugfix

- Better handling of @@images pipeline errors @tiberiuichim
- Fix `More` menu when using with Plone 4 backend / history action is undefined (#2120) @avoinea
- Fix `/sharing` page when using with Guillotina (#2122) @avoinea
- Improve CSS in the inner toolbar for the image block to support narrower width (like for using it inside grid blocks) @sneridagh

### Internal

- Move express middleware routes (sitemap, download, images and robotstxt) out of server.jsx into their own `express-middleware/*.js` modules. All express middleware now has access to the redux store, api middleware and an errorHandler, available under `req.app.locals` @tiberiuichim

## 10.8.0 (2021-01-11)

### Feature

- Add proper icons to the table block @sneridagh

### Internal

- Add `packages` directory to the `modulePathIgnorePatterns` for the jest tests @sneridagh
- Add `packages` directory in npmignore @sneridagh

## 10.7.0 (2021-01-05)

### Feature

- Lazy load image in blocks Image and HeroImage @mamico

### Bugfix

- Fix redirection for Link objects. @cekk
- Fix import order in server.jsx. @cekk @tiberiuichim
- Make sentry config more resilient to edge cases (SPA, storybook) @sneridagh
- Handle errors on file and image download (#2098) @cekk
- Remove test dependant on the year in `Copyright` footer section @sneridagh
- Increase maxResponseSize for superagent calls. Now is 500mb (#2098) @cekk

### Internal

- Translations german: Unauthorized, Login/Register @ksuess
- Removing id from FormFieldWrapper @iFlameing

## 10.6.1 (2020-12-21)

### Bugfix

- Better API helper end request handling, since the existing one was causing problems and rendered the SSR server unusable in case of the request was rejected @sneridagh

### Internal

- Add a paragraph on dealing with CORS errors in Deploying doc page @tiberiuichim
- Remove useless RobotFramework related packages, keep only the minimum required ones @sneridagh
- Updated italian translations @nzambello

## 10.6.0 (2020-12-18)

### Feature

- Allow setting a custom robots.txt from environment with the `VOLTO_ROBOTSTXT` environment variable @tiberiuichim

### Bugfix

- Replace `__SERVER__` occurrence from table `Edit` component @sneridagh

## 10.5.0 (2020-12-17)

### Feature

- Adding `All` button to folder content @iFlameing

### Bugfix

- Fix "is client" check for SidebarPortal @tiberiuichim @sneridagh

## 10.4.3 (2020-12-15)

### Internal

- Bring back `App` to `components/index.js` for now, since it's breaking the projects
  where it gets referenced from `routes.js`. @sneridagh

## 10.4.2 (2020-12-15)

**This is a brown bag release and should not be used, upgrade to Volto 10.4.3 instead.**

### Bugfix

- Fix numeric widget console warnings regarding flex styling refs #2059 @ichim-david
- Fix numeric widget crash once we click inside it refs #2059 @ichim-david

### Internal

- Fix some key points to improve the circular imports problem @sneridagh

  - `App` and `View` components are meant to be used only by Volto internals, so it's no
    point into having them exported in `components/index.js` that facilitated a path for
    circular imports.
  - `withObjectBrowser` and friends also are prone to facilitate a path for having
    circular imports, so we are using there only absolute imports.
  - All these changes are non-breaking and non-intrusive.

## 10.4.1 (2020-12-12)

### Bugfix

- Make sure that prism is loaded before rendering HTML block @tiberiuichim

## 10.4.0 (2020-12-11)

### Feature

- Add ability to filter the attributes that are saved in the ObjectBrowserWidget @sneridagh
- Add `object_browser` as widget @sneridagh

### Bugfix

- Adding video thumbnail for the .mp4 extension @iFlameing.

### Internal

- Added new in productions sites to README @terapyon

## 10.3.0 (2020-12-04)

### Feature

- added search depth in listing and updated it locales @giuliaghisini
- Add emailSend action @nzambello
- lazy load react-dropzone @nileshgulia1

### Bugfix

- Fix addons loader name generation on Windows @tiberiuichim
- For python3.9 compatibility, install wheel package in build-backend targets @tiberiuichim

### Internal

- Tweak Cypress command `waitForResourceToLoad` to timeout after 50 tries. @tiberiuichim

## 10.2.0 (2020-12-04)

### Feature

- Generate language file of added missing German translations by @tisto. @ksuess

### Bugfix

- Fix regression in the `getContent` action with the expandable missing @sneridagh

## 10.1.0 (2020-11-30)

### Feature

- Add missing German translations @tisto

## 10.0.0 (2020-11-30)

### Feature

- Provide operations on multiple-selected blocks: delete, cut/copy and paste. You can trigger the "multiselected blocks" by holding the shift key and clicking on another block. You can add/remove blocks to the selection with the Control key. Holding Control when you click on the Paste button doesn't clear the clipboard, so you can paste multiple times. The blocks clipboard uses the browser's local storage to synchronize between tabs. @tiberiuichim
- Allow reducers to be persisted using localstorage @tiberiuichim

### Breaking

- Removal of the Razzle patch that was introduced in 9.0.0 @sneridagh
  See https://docs.voltocms.com/upgrade-guide/ for more details.
- Fetched content with `getContent` no longer includes fullobjects by default @tiberiuichim

### Bugfix

- Fix link to login in the Unauthorised component @sneridagh

### Internal

- Add details on how to run Cypress integration tests @tiberiuichim
- Upgrade `@testing-library/react` to 11.2.2. Add `jest-environment-jsdom-sixteen as upgraded jsdom implementation @tiberiuichim
- Split some small prismjs related files (used in HTML block) in separate chunks @tiberiuichim
- Remove dangling analyzer plugin @sneridagh
- Support for Guillotina 6 @bloodbare @sneridagh
- Update Cypress to version 5.6.0 @sneridagh
- Terse `react-intl` errors in console during development turning them into warnings @sneridagh

## 9.2.0 (2020-11-24)

**This is a brown bag release and should not be used, upgrade to Volto 10.x.x instead.**
See https://docs.voltocms.com/upgrade-guide/ for more information.

### Feature

- Remove the Razzle patch for the local, "inline" Volto Razzle plugins @tiberiuichim @sneridagh

### Bugfix

- Move missplaced `appExtras` into settings @sneridagh

### Internal

- Make filewidget label more consistent @tisto

## 9.1.0 (2020-11-20)

### Feature

- Extend the internal proxy capabilities, now the target is overridable and SSL aware @sneridagh
- Added new environment variables for the internal proxy `RAZZLE_PROXY_REWRITE_TARGET` and `RAZZLE_PROXY_REWRITE_TARGET` @sneridagh
- Enhance `AppExtras` component to make it pluggable through the
  `config.settings.appExtras`. These are router-path filtered components that
  are rendered inside the `AppExtras` component @tiberiuichim

### Bugfix

- Fix Sentry tags and extra via settings.sentryOptions @avoinea
- Fix `yarn analyze` command by packing our own version of
  webpack-bundle-analyzer integration. It has a few changes to the old default
  configuration. There is an alternative way of triggering the bundle analyzer,
  with the `OFFLINE_BUNDLE_ANALYZE=true` env variable, which avoids starting
  the HTTP bundle analyzer server. Also, it always saves a report html file.
  @tiberiuichim

### Internal

- Improve developer documentation. Add several new chapters @tiberiuichim

## 9.0.0 (2020-11-15)

### Breaking

- Upgrade Razzle to 3.3.7 @tiberiuichim @sneridagh

  Razzle 3.3.7 prepares the transition to the upcoming Razzle 4 so it improves and
  unifies the extensibility story at the cost of change the signature of the
  `razzle.config.js` and how plugins are declared. It also enables by default the new
  _React Fast Refresh_ feature implemented by the React community, which improves the
  refresh of the code while in development.

- Babel plugins housekeeping

  Deprecated proposals:

  - @babel/plugin-proposal-function-bind
  - @babel/plugin-proposal-do-expressions
  - @babel/plugin-proposal-logical-assignment-operators
  - @babel/plugin-proposal-pipeline-operator
  - @babel/plugin-proposal-function-sent

For a complete list of actions to follow, please read the upgrade guide
https://docs.voltocms.com/upgrade-guide/

### Feature

- Add `webpack-relative-resolver` plugin. For addons and Volto, it normalizes local relative imports to package-rooted imports. An import such as `import Something from './Something'` would be rerouted internally as `import Something from '@collective/someaddon/Something'`. By doing so we get easier customization of addons, as they don't have to be so strict with their import and exports @tiberiuichim
- Posibility to configure Sentry via `settings.sentryOptions` configuration key @avoinea
- Catch `console.error` by default with Sentry @avoinea
- Refactor CT icons helper: add getContentIcons @nzambello

### Bugfix

- Properly return 404, 401 and 403 on SSR, when appropriate @tiberiuichim
- Fix Guillotina PATCH by adding the `@static_behaviors` field inconditionally @sneridagh

### Internal

## 8.10.1 (2020-11-13)

### Bugfix

- Fix leaking input CSS in the link widget in draftjs @sneridagh

### Internal

- Move Guillotina CI job to GH actions @sneridagh

## 8.10.0 (2020-11-12)

### Feature

- Adding show all button in UsersControlpanel @iFlameing
- Now you can prettify the html code in HTML block @iFlameing
- Adding preview image placeholder in Video Block @iFlameing

### Bugfix

- Fix error object in clipboard reducer @iFlameing
- Making QuerystringWidget more resilient by handeling null value @iFlameing
- Fixing bug related to initiation of table block with previous table block data @iFlameing
- enabled no-folderish CT to be translated @giuliaghisini

### Internal

- Changing checkbox widget of exclude-nav to select widget @iFlameing

## 8.9.2 (2020-11-06)

### Bugfix

- Revert type-in detection in draftjs link widget, as that leads to a regression @sneridagh
- Fix and refactoring FileWidget @iFlameing

## 8.9.1 (2020-11-06)

### Bugfix

- Fix SSR rendering in table blocks @sneridagh

## 8.9.0 (2020-11-05)

### Feature

- Added Dropzone in FileWidget @iFlameing
- Making inline link toolbar, location aware in content browser @iFlameing.
- Detect if the link typed or pasted in the link widget of the text block is internal @sneridagh

## 8.8.1 (2020-11-04)

### Bugfix

- Improve misleading translations deleted message @sneridagh
- Fixing overlap of labels with each other in select widget @iFlameing
- Throw error in crashReporter; also log sentry errors in server @tiberiuichim

### Internal

- Split razzle svg and sentry loaders to separate files @tiberiuichim
- prevent form without blocks. Form always have at least the default block. @giuliaghisini
- Fix default target for links in text blocks @giuliaghisini

### Internal

## 8.8.0 (2020-11-02)

### Feature

- Add support for the new active LTS NodeJS version 14. NodeJS 10 eol will happen on 2021-04-30 and Volto will update accordingly. More information on https://nodejs.org/en/about/releases @sneridagh

## 8.7.1 (2020-10-29)

### Bugfix

- Added loading icon when doing actions in folder-contents @giuliaghisini
- Fix German translation "from" -> "E-Mail" in contact form @tisto

## 8.7.0 (2020-10-27)

### Feature

- Manage translations view @sneridagh

### Internal

- Update docs build and include pygments support for jsx @sneridagh

## 8.6.0 (2020-10-25)

### Feature

- Added placeholder background color same as selected one @iFlameing
- Showing notification when user sort the folder-content @iFlameing
- Render full language name (e.g. "English") instead of 2 character language code in language selector, matching Plone default behavior. @mikejmets

### Bugfix

- A pathname like /policy/edit does not show the Unauthorized or Forbidden component when not logged in, ref #1936. @silviubogan
- Fixes secondary views in toolbar @iFlameing @sneridagh
- Fixing overlay expansion during link assign from objectbrowser in edit mode @iFlameing

### Internal

- Added new in productions sites to README @wkbkhard
- Writing test for the lisiting block location relative criteria @iFlameing
- Add `UniversalLink` to handle internal/external/download links @nzambello

## 8.5.4 (2020-10-23)

### Breaking

### Feature

### Bugfix

- Fixing bug for link when inseting break lines in list tag for view mode @iFlameing

## 8.5.3 (2020-10-22)

### Bugfix

- Removed timezone initialization for DatetimeWidget, ref #1923. @razvanMiu

## 8.5.2 (2020-10-21)

### Bugfix

- Showing error notification when user try to paste disallowed content type. @iFlameing

### Internal

- Added environment parameter `RAZZLE_BIND_ADDRESS` to be able to bind server to localhost or other specific IPs instead of 0.0.0.0 @achimwilde

## 8.5.1 (2020-10-21)

### Bugfix

- Fix sharing for when users has dots on them @sneridagh

## 8.5.0 (2020-10-20)

### Bugfix

- Japanese translation updated @terapyon

## 8.5.0-alpha.2 (2020-10-20)

### Bugfix

- Update German translation @ksuess

### Internal

- Fix runtimeConfig relative vs absolute import @avoinea

## 8.5.1-alpha.0 (2020-10-19)

### Feature

- Adding softlinebreak in list tag @iFlameing

### Bugfix

- Errors catched by the default error handler are sent to sentry @zotya
- Fixed a problem what occured when RAZZLE*SENTRY_DSN was missing but the other RAZZLE_SENTRY*\* variables were set @zotya

### Internal

- Fix sentry docs markdown format @avoinea

## 8.5.0-alpha.0 (2020-10-14)

### Feature

- Sentry integration @zotya
- All the environment variables defined at runtime that have the `RAZZLE_` prefix, are now available in the browser under window.env @zotya

## 8.4.0 (2020-10-14)

### Feature

- Add `Style`, a wrapper component that applies float and width classes to wrapped content (typically blocks) @tiberiuichim
- Add `AlignWidget`, a widget that wraps the `AlignBlock` helper @tiberiuichim

### Bugfix

- Folder contents view: Save additional columns and updated order of columns @ksuess
- Fixed edit link in draft-js when link is selected from word-end to word-start @giuliaghisini
- Revert PR No. 1820 to fix linebreaks on inline links in draftJS @steffenri

### Internal

- Keep `@babel/core` in Volto core in sync with `babel-preset-razzle` it fixes #1897 @sneridagh

## 8.3.0 (2020-10-12)

### Feature

- Adding droppable placeholder for Image Block @iFlameing

### Bugfix

- Test if content exists in ListingBody, for addon Dropdownmenu @giuliaghisini

## 8.2.6 (2020-10-12)

### Bugfix

- Fix break-line in view mode @iFlameing

## 8.2.5 (2020-10-08)

### Bugfix

- Fixing the bleed out of the modal for long filename @iFlameing

## 8.2.4 (2020-10-08)

### Bugfix

- Fixing table block edit @iFlameing

## 8.2.3 (2020-10-07)

### Bugfix

- Use Plone `I18N_LANGUAGE` cookie instead of `language` @cekk

## 8.2.2 (2020-10-06)

### Bugfix

- Upgrade react-dropzone from 5.1.0 to 11.1.0 @nileshgulia1
- Update German translations @tisto

## 8.2.1 (2020-10-06)

### Bugfix

- Querystingsearch action now uses correct relative path, if specified. Fixes #1861 @jackahl
- Fixing ObjectBrowser search input reload @iFlameing
- Fix broken current folder by default in content browser for image links, solves #1860 @sneridagh

## 8.2.0 (2020-09-27)

### Feature

- Add Basque translation @erral

### Bugfix

- Added prop resettable to DatetimeWidget @damiDevRT
- Removed the ability to reset the datepicker in the recurrence widget to prevent the uncontrolled creation of recurrences @damiDevRT
- Fix regression in setting selected sidebar tab by blocks @tiberiuichim

## 8.1.1 (2020-09-27)

### Bugfix

- Japanese translation updated @terapyon

## 8.1.0 (2020-09-22)

### Breaking

### Feature

- Create link in Draftjs using Objectbrowser @giuliaghisini

### Bugfix

- Allow select widget to reset when the incoming props change. The react-select widget has its own internal state, so if you initialise the widget without choices, then populate the choices, it wouldn't properly show the default value @tiberiuichim

### Internal

- Fix console warning in ToHTML @iFlameing

## 8.0.1 (2020-09-22)

### Bugfix

- Fix word overflow from html-block @iFlameing
- Fix Cypress test for image upload @zotya

### Internal

- Improve developer experience, don't logout on hot-reload @tiberiuichim
- Cleanup eslint in razzle.config.js @tiberiuichim

## 8.0.0 (2020-09-18)

### Breaking

- Change dummy-addons-loader.js fixture name to `jest-addons-loader.js`, to match existing `jest-svgsystem-transform.js` @tiberiuichim

### Feature

- Added Schema Editor within Dexterity Content-Types Controlpanel @rexalex @avoinea #1517
- Added Blocks Layout Editor within Dexterity Content-Types Controlpanel @avoinea #1517
- Added missing components for Email and Url widgets #1246 @rexalex
- Use content title instead of image id in alt tag @nileshgulia1

### Bugfix

- Fix the broken profile view in Toolbar @iFlameing

### Internal

- Hide block chooser button using React logic instead of CSS. This makes it easier to support nested blocks @tiberiuichim

- Wrap addon configuration loaders in a wrapper to check that they return back config @tiberiuichim

## 7.15.0 (2020-09-15)

### Feature

- Added missing components for Email and Url widgets #1246 @rexalex
- Show backend validation errors on corresponding fields #1246 @rexalex
- Validation implemented for add user/group @rexalex
- Show Username when Firstname attr is missing in UsersControlPanelUser @iFlameing

### Bugfix

- When dealing with authentication token expiration set to 0, auto-refresh token in one hour instead of logging out use @tiberiuichim
- Fixed front-end field validation #1246 @rexalex
- Fixed date only widget rendering #1246 @rexalex
- Fix errors with SelectWidget when removing the only element @rexalex

## 7.14.2 (2020-09-10)

### Bugfix

- Hyphenate sidebar labels @ksuess
- Update German translations @tisto

## 7.14.1 (2020-09-09)

### Bugfix

- Fix customization mechanism where customization paths end with `/` @tiberiuichim

## 7.14.0 (2020-09-08)

### Feature

- Render form with vertical tabs, setting the property `verticalFormTabs` in config.js @giuliaghisini

### Bugfix

- Imported locales by razzle and fixed import locale @giuliaghisini
- Fix console warning due to uncontrolled selectWidget component @nileshgulia1

## 7.13.0 (2020-09-07)

### Feature

- Add NumberWidget, an input widget for numbers @tiberiuichim

### Bugfix

- Fixing the Image size settings in sidebar when Image alignment changes @iFlameing

## 7.12.1 (2020-09-04)

### Bugfix

- Fix checkbox widget styles @nzambello

## 7.12.0 (2020-09-04)

### Feature

- Allow Volto projects to customize (via webpack resolve aliases) addons. Allow addons to customize Volto and other addons. Allow Volto projects to customize Volto in a `src/customizations/volto` folder, for better organization of the customizations folder. @tiberiuichim @sneridagh

## 7.11.3 (2020-08-28)

### Bugfix

- On image upload in a block, don't overwrite the global `state.content.data` with new image data @tiberiuichim @silviubogan

### Internal

- Add a `subrequest` option to the `createContent` action @tiberiuichim @silviubogan

## 7.11.2 (2020-08-28)

### Bugfix

- Fix bug introduced in 7.9.0, properly return a list of results when dealing with batched api requests @tiberiuichim
- In folder contents batch upload, use a subrequest to avoid breaking the global `content.data` state @tiberiuichim
- Fix `null` response issue when passing custom `Accept:` headers to actions #1771 @avoinea
- Removed all `<<<<<HEAD` artifacts from translations @steffenri
- Increase z-index of `block-add-button` @steffenri

## 7.11.1 (2020-08-27)

### Breaking

### Feature

### Bugfix

- Update German translations @tisto

### Internal

## 7.11.0 (2020-08-27)

### Feature

- Add sort option to search @iFlameing

### Bugfix

- Turn autocomplete off for the search input field @timo

## 7.10.0 (2020-08-26)

### Feature

- Added toast notifications for form errors @nzambello @avoinea
- Added italian translations and translated array, token and select widget. @giuliaghisini

## 7.9.2 (2020-08-26)

### Bugfix

- Open content browser sidebar on parent object when editing an existing document. @iFlameing

### Internal

- Added developer-guidelines/redux documentation @tiberiuichim

## 7.9.1 (2020-08-25)

### Bugfix

- Fix bug related to closing the More menu of Toolbar @iFlameing

- Fix cosmetic issue, add links were not properly generated in Contents view not under the root. This didn't impact functionality as the content was properly created @tiberiuichim

- Fix bug for text block with new line and styles applyed to all text. @giuliaghisini

### Internal

- Removed unused component `src/components/manage/Contents/ContentsToolbar.jsx` @tiberiuichim
- Add no-console eslint rule @tisto

## 7.9.0 (2020-08-24)

### Breaking

### Feature

- Adding support of pasting link of voltoCMS video link to video blocks @iFlameing
- Allow serial processing of API requests when `mode:'serial'` is passed in the action. @tiberiuichim
- Adding cypress test from image-gallery in edit mode @iFlameing

### Bugfix

- On mutating a block, don't create extra placeholder block if such block already exists @tiberiuichim
- Fixing broken file-preview placeholder for other file type than image @iFlameing

### Internal

- When passed an array of items (for example in batch upload content), the `createContent` action now serializes those requests @tiberiuichim

## 7.8.3 (2020-08-21)

### Bugfix

- Change ImageGallery image scale from preview to large. @tisto
- Also use `settings.internalApiPath` in url helpers `isInternalURL`, `flattenToAppUrl` and `flattenHTMLToAppURL` @tiberiuichim
- Fix getBlocks helper when blocks_layout has no `items` (default PloneSite with no volto homepage) @avoinea

### Internal

- Docs: Review of "How to use and addon" @ksuess
- Addon: Hint for addon developers if function applying config is missing @ksuess

## 7.8.2 (2020-08-18)

### Bugfix

- Include cypress folder in release @timo

## 7.8.1 (2020-08-18)

### Bugfix

- Remove supposed fix to form.jsx again, as it apparently did not really fix anything but only broke stuff @jackahl

## 7.8.0 (2020-08-18)

### Breaking

### Feature

- Add cms-only theme that allows to completely remove semantic-ui from public facing views @pnicolli @nzambello

### Internal

## 7.7.2 (2020-08-18)

### Bugfix

- Fix bug showing wrong data in the edit view, that occured in some cases, when one would enter the edit view of a page from another page @jackahl

### Internal

- Remove "\$" from all examples in install docs and README @timo

## 7.7.1 (2020-08-12)

### Bugfix

- Japanese translation updated @terapyon
- Bugfix Edit page through Contents list #1594 @terapyon @csenger

### Internal

- Bump serialize-javascript from 2.1.1 to 3.1.0 @timo
- Bump prismjs from 1.17.1 to 1.21.0 @timo
- Make Table Block Cypress test more reliable @timo
- Make listing template Cypress test more reliable @timo

## 7.7.0 (2020-08-04)

### Feature

- Allow addons to provide less files @tiberiuichim
- Making Content browser aware of context @iFlameing

### Bugfix

- Fix click-select block on unknown block type @nileshgulia1
- Fix Image Gallery Template in Listing Block crashing when no criteria are set (#1722) @jackahl

## 7.6.0 (2020-07-31)

### Feature

- Added recurrence widget @giuliaghisini

## 7.5.1 (2020-07-29)

### Bugfix

- Avoid React hydration complaining about mismatched server output in toolbar. In component rendering, replaced the use of `__CLIENT__` with a state-stored `isClient`, as that is more correct. @tiberiuichim

## 7.5.0 (2020-07-29)

### Feature

- Used moment-timezone to set a specific server timezone as default for DatetimeWidget. @razvanMiu

## 7.4.0 (2020-07-29)

### Feature

- Highlight the sidebar toggle button with a small flashing animation @silviubogan @tiberiuichim

## 7.3.1 (2020-07-28)

### Bugfix

- Solved a browser console error in /contents view (#1695) @silviubogan
- Pagination icon fix @nileshgulia1

## 7.3.0 (2020-07-26)

### Feature

- Add Placeholder attribute to Textwidget and TextAreaWidget @iFlameing
- Make the default block type (currently draftjs text) configurable @tiberiuichim @silviubogan

### Internal

- Upgrade lodash dependency to 4.17.19 @tisto
- Add a new blocks helper method, `getBlocks`. It simplifies using `getBlocksFieldname` and `getBlocksLayoutFieldname` under a single method that returns ordered pairs of `[blockid, blockvalue]` @tiberiuichim

## 7.2.1 (2020-07-16)

### Internal

- Upgrade to Cypress 4.10.0 @tisto
- Upgrade to cypress-file-upload 4.0.7 @iFlameing

## 7.2.0 (2020-07-13)

### Feature

- Provide a new webpack alias, `volto-themes`, which points to Volto's theme folder. See details in the https://docs.voltocms.com/upgrade-guide/

### Internal

- Upgrade razzle to `^3.1.5`. @tiberiuichim

## 7.1.0 (2020-07-09)

### Feature

- Addons can optionally include a `razzle.extend.js` file in their root. This module needs to follow the same rules as the `razzle.config.js`. They change the default Volto Razzle configuration, before it is passed to the Volto project @tiberiuichim @sneridagh

### Bugfix

- Managed hidden fields @giuliaghisini
- Fix bug in addon loading with namespaced packages @tiberiuichim
- Japanese translation updated @terapyon

- Upgrade razzle to `^3.1.5`. @tiberiuichim

## 7.0.1 (2020-07-07)

### Bugfix

- Adding absolute url in ObjectBrowser for image type @iFlameing

## 7.0.0 (2020-07-06)

### Breaking

- Fix filename of strickthrough.svg to strikethrough.svg @tiberiuichim

### Feature

- Addons configuration loading. You can now declare addons in the addons key of
  package.json and they'll be automatically loaded. @tiberiuichim @sneridagh

## 6.5.0 (2020-07-03)

### Feature

- Added default Export for the QuerystringWidget for the ListingBlock @steffenri

### Bugfix

- Fix text overflow in pastanaga-menu header if title is too long. @giuliaghisini
- Fixing bug to correctly assign classes to image sizes in View @steffenri
- Center aligned Images are now displayed like they are center aligned in the View @steffenri
- Fix datepicker z-index @giuliaghisini

### Internal

- Upgrade insecure packages `http-proxy`, `http-proxy-middleware` and `handlebars` @tiberiuichim

## 6.4.1 (2020-07-01)

### Breaking

### Feature

- Allow JSON API calls to made to third-party servers @tiberiuichim

### Bugfix

- Fix styling and use of csss classes in `InlineForm.jsx` @tiberiuichim

- Fixing bug for Image Preview on upload @iFlameing

### Internal

- Fix formatting of `src/server.jsx` @tiberiuichim

## 6.4.0 (2020-06-29)

### Feature

- Translated workflow state in contents @nzambello
- Added item type as a tooltip in contents @nzambello
- Added Italian translations and translated array, token and select widget. @giuliaghisini
- Added uploading image preview in FileWidget @iFlameing
- Allow custom express middleware declared with `settings.expressMiddleware`. See [Customizing Express](docs/source/customizing/express.md) @tiberiuichim

### Bugfix

- Fix the toolbar dropdown to add content types if isMultilingual is enabled
  but a type is not marked as translatable. @csenger
- Usage of Contettype label in Add component. @giuliaghisini

### Internal

- Update upgrade-guide to for `addonRoutes` and `addonReducers` @jackahl

## 6.3.0 (2020-06-22)

### Feature

- Added internationalization for French language @bsuttor #1588
- use of maximumSelectionSize from plone in ObjectBrowserWidget. @giuliaghisini
- Added selectableTypes in ObjectBrowserWidget @giuliaghisini

### Bugfix

- Added export for ObjectBrowserWidget in component/index.js @giuliaghisini
- Fixed duplicated items in SelectWidget and ArrayWidget @giuliaghisini
- Update German translation @timo
- Removed broken preview image in ContentsUploadModal if uploaded item is not an image. @giuliaghisini
- Localized content upload modal last modified date @nzambello
- Fix overflow in folder contents with long titles @nzambello
- Fixed object browser widget when a selected items is deleted. Plone.restapi returns a null object. @giuliaghisini
- Fixed error on adding new item if parent item is not translated when multilingual is set @giuliaghisini
- Added translations for select in querystring widget @nzambello

## 6.2.0 (2020-06-14)

### Feature

- Added database information component in ControlPanels @iFlameing

### Internal

- Add yarn-deduplicate. @timo

## 6.1.0 (2020-06-12)

### Feature

- Include `config.addonRoutes` in router configuration. This allows addons to
  override route children defined for the `App` component.
- Added param 'wrapped' for widgets, to use widgets without form wrappers. @giuliaghisini
- Added internationalization for Romanian language @alecghica #1521
- Support loading additional reducers from the `config.addonReducers` key,
  to allow addons to provide their own reducers @tiberiuichim
- Add a no brainer image sizing option, using scales. This will be vastly improved when
  we adopt srcsets. @sneridagh

### Bugfix

- Removed a regex check in default view, we already have that check implemented in `toHTML.jsx` L173s @nileshgulia1
- UX and UI improvements to `DateTimeWidget` @sneridagh
- Fix an UTC handling for edge cases in `DateTimeWidget` @sneridagh
- Do not store the server information of the image block in the block @sneridagh
- expose `blocks` and `blocks_layout` only editing content types @nileshgulia1
- Small fix for `TextAreaWidget` and max_lenght @sneridagh

## 6.0.0 (2020-05-18)

### Breaking

- Removed support for CSS modules, since Razzle 3.1.x do not support them @sneridagh
- Updated Volto dependencies - See https://docs.voltocms.com/upgrade-guide/ for more information @sneridagh
- By adding `react-beautiful-dnd` in the block editor we are introducing new wrappers
  (belonging to the lib machinery) in the structure. The original structure and class
  names are still in there for maintain maximum backwards compatibility. Those might be
  cleaned up in next major versions, so if for some reason you have customized the
  styling of your blocks in edit mode relying in the old structure, you might want to
  review and adapt them @sneridagh

### Feature

- Added `react-beautiful-dnd` in core for edit form @iFlameing

### Bugfix

- Improve `isInternalURL` helper to match also anchors @sneridagh
- Fix local build when no RAZZLE_API_PATH is set @sneridagh
- Fix `WysiwygWidget` redraft HTML conversion when creating an empty paragraph force a `<br />` on it @sneridagh

### Internal

- Update to Razzle 3.1.2 @sneridagh
- Update to React 16.13.1 @sneridagh
- Removal of unused (and deprecated) `@babel/preset-stage-0` @sneridagh
- Update `react-router` @sneridagh
- Update `react-redux` and friends @sneridagh
- Update `connected-react-router` @sneridagh
- Update low hanging fruits deps @sneridagh
- Update style/less loaders and friends @sneridagh
- Update stylelint and friends @sneridagh
- Update prettier @sneridagh
- Update eslint plugins @sneridagh
- Update `cypress-axe`, `detectbrowser`, `lint-staged` and `release-it` @sneridagh

## 5.10.0 (2020-05-16)

### Feature

- Refactor createContent command to accept a single json object @iFlameing
- enable hyperlinks in comments when intelligent text is enabled for comments @jackahl
- Added InlineForm, a generic form implementation that can be used to edit, among others, block data. @tiberiuichim

### Internal

- Make available some internal artifacts (Router, Redux Store and Settings) to the Cypress acceptance tests, add docs @sneridagh
- Added a cypress test for the comment @iFlameing
- Add a cypress function to set registry entries @jackahl

## 5.9.1 (2020-05-15)

### Bugfix

- Fix Bug in Form Component, that lead to site crash when transmitting a comment @jackahl #1475
- Fix for the long lasted issue when creating links in newly created text blocks not showing as links until you save @avoinea

### Internal

- add a cypress function to set registry entries @jackahl

## 5.9.0 (2020-05-12)

### Feature

- Implemented a new ObjectBrowserWidget @giuliaghisini
- Add system information in controlpanel @iFlameing #1457
- Added Dexterity Types Controlpanel @avoinea #1285
- Remember sort order of folder contents view. @ksuess

### Bugfix

- Fix new lines inside blockquotes are not rendered @iFlameing #1249
- Fix blockquote style render error: unique key @iFlameing #1097
- Added Dexterity control panel Cypress tests @iFlameing

## 5.8.0 (2020-05-11)

### Feature

- Adding Image Gallery template in Listing view @iFlameing

## 5.7.1 (2020-05-08)

### Bugfix

- Fix translation locator lookup in `CreateTranslation` component and remove the no longer needed store reducer @sneridagh

## 5.7.0 (2020-05-08)

### Feature

- Enable `@querystringresults` action to use the new context aware query feature @sneridagh

## 5.6.1 (2020-05-08)

### Bugfix

- REALLY load the current object language on SSR, instead of relying on the cookie @sneridagh

### Internal

- Pin some api devs (ZCatalog and p.namedfile improvements) @sneridagh

## 5.6.0 (2020-05-06)

### Feature

- Load the current object language on SSR, instead of relying on the cookie @sneridagh

### Bugfix

- Correct the `defaultLanguage` intend in `react-intl-redux` configuration @sneridagh

### Internal

- Add default `src` alias for addons detecting if there is a released or a mrs-developer one @sneridagh

## 5.5.0 (2020-05-06)

### Feature

- Added label expired if expiration date is smaller that current date #1413 @iFlameing
- Added word limit widget @iFlameing
- Addons control panel @esteele @iFlameing

### Internal

- Cypress test for Table Block @steffenri @iFlameing
- Cypress tests upgraded for Image, Hero and HTML Block @steffenri @iFlameing
- Added cypress test for sort method in folder content #1035 @iFlameing

## 5.4.0 (2020-05-04)

### Feature

- Add babel and externals support in Webpack for add-on infrastructure @sneridagh
- Forward the images and files cache headers in Volto SSR passthrough @sneridagh

### Bugfix

- Fix handling of external links in ToHTML config @nzambello
- Remove the title field from right dropdown in folder content view

### Internal

- Periodical upgrade of `browserlist` lib @sneridagh

## 5.3.0 (2020-04-29)

### Feature

- Add general @navigation endpoint depth setting @sneridagh

### Bugfix

- Fix `<html>` `lang` attribute @sneridagh

## 5.2.1 (2020-04-27)

### Internal

- Remove console log in workflow asyncConnect :( @sneridagh

## 5.2.0 (2020-04-27)

### Feature

- Improvement of API requests error handling @sneridagh
- Unauthorized on folder contents if no proper credentials @sneridagh

### Bugfix

- Improve German translations for folder contents view @timo
- Make label of checkboxwidget clickable @pbauer #1414
- Show new added user in user control panel @iFlameing #1271
- Support multi selection in roles and groups and polish add user #1372
- Listing block: removed message 'No results found' only in view mode on public site, in editMode is still present. @giuliaghisini

### Internal

- Add crossorigin to the preload resources tags while in development @sneridagh
- Permissions in contents and Edit @sneridagh
- Fix the error on content Edit no credentials now shows `Unauthorized` @sneridagh
- Improve console server output showing info @sneridagh

## 5.1.0 (2020-04-23)

### Breaking

### Feature

- Full screen right sidebar @rexalex #1345
- Enable internal API proxy for not to rely on CORS on development @sneridagh
- Added Print CSS @iFlameing #1289
- Added error handling for Add and Edit forms #1392 @nzambello

### Bugfix

- Japanese translation @terapyon
- Fix `ArrayWidget` to support multiselect schema `schema.List`/`schema.Set`-> `schema.Choice` hardcoded (not using vocabularies) combination @sneridagh
- Remove Back button from control panels, since it's redundant @sneridagh
- Show past dates in date time widget calendar @nzambello

### Internal

- Translated labels in Eventi View @nzambello
- Improve i18n script, so shadowed components are not overriding their original translations. For the record, any override of i18n messages, should be done somewhere else (eg. config object) @sneridagh

## 5.0.1 (2020-04-16)

### Bugfix

- Show new added user in user control panel @iFlameing #1271
- Fixes for contact form @nzambello

## 5.0.0 (2020-04-12)

### Breaking

- Added basic lazy loading dependencies and boilerplate @sneridagh
- Change component to where page title is set to `View.jsx`, remove all `Helmet` calls from inner views @jackahl

### Feature

- Added date time widget @nzambello
- Add meta description tags and meta generator @sneridagh
- Add lang property in `html` tag depending on the site/content language @sneridagh
- Add `App.jsx` component insertion point @sneridagh
- Lazy load `EventView.jsx`, splitting out all its big dependencies (Luxon) along with it @sneridagh
- Lazy load `pretty` library, used in the HTML block @sneridagh
- Lazy load `Raven` library @sneridagh
- Lazy load `React Select` library @sneridagh

### Bugfix

- Show save/cancel on control panels @avoinea #850
- Fix listing "show more" link rendering conditions @nzambello

### Internal

- Make Jest only looks up in `src` folder @sneridagh
- Re-arrange `components/index.js` @sneridagh
- Added a patch for Razzle Jest config generator to include `modulePathIgnorePatterns` option @sneridagh
- Fix Travis random no sound card found error @sneridagh
- docs: add release documentation @tisto

## 4.6.0 (2020-04-06)

### Feature

- pagination on site search results @giuliaghisini

### Bugfix

- Fix use case for non-multilingual setups and on projects on lang loading @sneridagh

### Internal

- Typo in German translations @steffenri
- Complete more Italian translations @nzambello

## 4.5.0 (2020-04-06)

### Feature

- /sitemap to view sitemap based on @navigation with depth 4 @giuliaghisini

### Bugfix

- Fix ArrayWidget to support static supermodel vocabulary @datakurre
- Bring back the OutdatedBrowser component, it got removed in a bad merge :( @sneridagh

### Internal

- Improve the i18n script, only write the pot file if it's really different @sneridagh

## 4.4.0 (2020-04-03)

### Feature

- /contents (folder content view) is sortable @ksuess
- Updated the (folder content icons to Pastanaga Icons) @iFlameing

### Bugfix

- Fix conversion from DraftJS to HTML using redraft for atomic entities (IMAGE) @sneridagh

## 4.3.0 (2020-04-01)

### Feature

- Added recursive workflow changes @robgietema

### Bugfix

- Fixed ssr link view @robgietema

## 4.2.0 (2020-03-31)

### Feature

- Add Multilingual Support @sneridagh

## 4.1.2 (2020-03-30)

### Bugfix

- Fix typo for Japanese translation @terapyon
- Fix refresh of the `Breadcrumbs` and `Navigation` components on calling `/login` and `/logout` @sneridagh
- Fix refresh of the `Navigation` component on calling `/login` and `/logout` @sneridagh
- Adjust implementation of the download link behavior for files @sneridagh
- Fix Maps block to use maps-inner instead of video-inner class @timo
- Add div with class "table-of-contents" to ToC block @timo

### Internal

- Upgrade critical Plone 5.2.1 deps in api folder @sneridagh
- Improve Cypress Video Block tests @sneridagh @timo
- Run `yarn i18n` on any JSX change @sneridagh
- Add link mailto Cypress test @timo
- Added design guidelines manifesto @sneridagh

## 4.1.1 (2020-03-18)

### Bugfix

- Fix for #1267 - Link inside text for content-type without blocks breaks the site @sneridagh
- Japanese translation @terapyon
- Fix production mode for newly created `__DEVELOPMENT__` global @sneridagh

### Internal

- Upgrade to Cypress 4 @timo

## 4.1.0 (2020-03-13)

### Feature

- Add `flattenHTMLToAppURL` helper method for remove api url from TinyMCE generated HTML @cekk
- Add development mode global @sneridagh

### Bugfix

- Improve the UX of the listing block when queries are running @sneridagh
- Added table of content cypress test @steffenri

## 4.0.1 (2020-03-09)

### Bugfix

- Fixes #1262 - SSR support for "undetected" browsers
- Japanese translation @terapyon
- Site settings styling fixed in the Controlpanel
- Increase ObjectBrowser limit per folder to 1000, partially fixes #1259 @sneridagh
- Deprecate `utils.less` as it's a leftover and it collides with some use cases depending on the viewport, see: #1265

### Internal

- Use kitconcept.volto as integration package @sneridagh

## 4.0.0 (2020-03-01)

### Feature

Summary of the most important features in this final release. For more detailed information
refer to all of them in https://github.com/plone/volto/releases

- Improved Pastanaga Editor
- New Pastanaga Editor sidebar
- New mobile first toolbar
- Developing blocks experience simplified
- New Object Browser
- Listing, TOC, Lead Image blocks
- Improved existing blocks (Image, Video, Maps)
- New blocks chooser and future proof blocks definitions
- Definition of default Blocks per content type
- Body classes like the Plone ones hinting content types, section and current view
- New message system
- React hooks support
- Several internal libraries updated, including Redux, Router ones that support hooks as well
- New locales (es, it, ja, pt, pt_BR)

### Bugfixes

- Tons of bug fixes

## 4.0.0-alpha.43 (2020-03-01)

### Changes

- Fixes #982 - History compare/diff @avoinea
- Responsive header @ksuess
  - Anontools (login, register) wrapping under long navigation.
  - Breaking change: Hamburger menu also on tablet.
  - Mobile: compact display of anontools and search.

## 4.0.0-alpha.42 (2020-02-26)

### Changes

- Revert "Fix Scrolling Functionality if there are many columns in table" since it has non desired secondary effects in the table block and other tables @sneridagh

## 4.0.0-alpha.41 (2020-02-26)

### Changes

- Fixes for the `ListingView` (Issue #1188, Listing View) @wkbkhard
- Fix date widgets on QueryString widget on listings and in the widget @sneridagh
- Update German translation @tisto
- i18n in toolbar and folder contents view @ksuess

## 4.0.0-alpha.40 (2020-02-24)

### Added

- Add pagination support to listing blocks @sneridagh

### Changes

- Fix Video and Maps blocks hydration quirks on view mode @sneridagh
- Deleted Empty Select Component @aryamanpuri
- Fix `RichText` Widget on normal forms @sneridagh
- Fix Guillotina tests @bloodbare
- Fix problem with not wrapped element in `Provider` store in `WysiwygWidget` component
  due that now, the links are wrapped with a connected component @sneridagh

## 4.0.0-alpha.39 (2020-02-18)

### Added

- Add permission check to edit form @sneridagh

### Changes

- Fix and improve Error in SSR @sneridagh
- Fix `LinkAnchorPlugin` press Enter key inside blocks with draftJS widgets @sneridagh

### Internal

- Replace all relative paths to `@plone/volto` absolute paths to ensure you can override all the resources via component shadowing @sneridagh

## 4.0.0-alpha.38 (2020-02-18)

### Internal

- Update to use ESLint 6 @timo

## 4.0.0-alpha.37 (2020-02-18)

### Added

- Chose template for listing block @giuliaghisini
- Event type view @nileshgulia1 @pnicolli
- Add ability to define the starting blocks per content type @sneridagh
- Reference widget: show item title and path in search and hover items selected @giuliaghisini

### Changes

- Fix the "jump" on the blocks editor on focusing blocks @sneridagh
- Include link and size info to the full size image in `ImageView` view component @sneridagh
- In the Display menu, only show views that are implemented @pnicolli
- Hide Blocks fields in Layout fieldset in Add/Edit forms @pnicolli
- Updated italian translations @nzambello
- Fallback for non existing layout views registered in `constants/Layouts` when selected in the widget @sneridagh
- Fix select widget for array inline choices fields and `z-index` problem @sneridagh
- Improve UX of the edit block Image component @sneridagh
- Fix on creating a new block, it should show the sidebar block properties (#1167) @sneridagh
- Send only the changed fields on PATCH (edit content) operations @sneridagh
- Japanese translation @terapyon

### Internal

- Added forest.eea.europa.eu as deployed Volto in production @tiberiuichim
- Add SemanticUI responsive variables to the responsive utils @sneridagh
- Added `yarnhook` to the build @sneridagh

## 4.0.0-alpha.36 (2020-02-03)

### Changes

- Fix unable to login from /logout page (#1147) @sneridagh
- Fix sitemap.xml by increasing the batch size @robgietema
- Browser detect feature, adding a deprecation message for ancient browsers in the `App` component @sneridagh
- Adding fallback in the edit form, in case the blocks related fields are empty, so we are sure that the edit form shows at least the default blocks @sneridagh
- Fix shift return in tables @robgietema

## 4.0.0-alpha.35 (2020-01-31)

### Changes

- Fix CSS when multiselection widgets have multiple items, then provoke a line jump @sneridagh
- added new italian translations, added italian to available languages, translated some static string
- updated italian translations
- Fix listing block sidebar focus @sneridagh
- Fix getBaseUrl helper method to not match inner occurrences of nonContentRoutes @sneridagh

## 4.0.0-alpha.34 (2020-01-26)

### Changes

- Fix token expiration/renewer timer, this fixes #674 @sneridagh

## 4.0.0-alpha.33 (2020-01-26)

### Changes

- Updated Maps block to the sidebar and image block look and feel @sneridagh
- Update video block to the sidebar and get the image block look and feel @sneridagh

### Internal

- Fix and update to latest husky and lint-staged @sneridagh
- Fix for i18n to use defaultMessages instead to default to the id @sneridagh
- Update `babel-plugin-react-intl` to latest @sneridagh

## 4.0.0-alpha.32 (2020-01-24)

### Added

- Lead image behavior block @sneridagh sponsored by CMSCOM.jp @terapyon

### Changes

- Make login component honors the returnUrl prop if called from any pathname @sneridagh

### Internal

- Try to improve the realibility of the Cypress tests, reorganize commands @sneridagh
- Upgrade to Plone 5.2.1, add `Products.PloneHotfix20200121` @sneridagh
- Force global use of `browserslist` package to get rid of message on build @sneridagh

## 4.0.0-alpha.31 (2020-01-22)

### Changes

- fix `SelectWidget`, when there is a vocabulary and no choices @sneridagh

## 4.0.0-alpha.30 (2020-01-22)

### Added

- Added listing block @pnicolli @rodfersou @sneridagh @giuliaghisini

### Changes

- fix bug in TokenWidget and ArrayWidget when removing all elements. @giuliaghisini
- fix listing block customization @giuliaghisini
- fix Querystring widgets failing to render if the `MultipleSelectionWidget` field applied is not included in the site vocabulary returned by `@querystring`. This applies to `Subject` field when the tag value is not there any more. @sneridagh
- fix QueryString widget on creation when query is empty, fixed broken when editing after too @sneridagh

## 4.0.0-alpha.29 (2020-01-18)

### Changes

- Remove dangling reference to external data in Image block not used anymore, causing confusion and lead to dead (and wrong) code @sneridagh
- Remove last remains of the append secondary actions, remove Image block toolbar. Update i18n, fix small issues in Image block @sneridagh

## 4.0.0-alpha.28 (2020-01-17)

### Changes

- Fix ToC anchor links in Firefox @robgietema

## 4.0.0-alpha.27 (2020-01-17)

### Changes

- Fix removing links in blocks @robgietema

## 4.0.0-alpha.26 (2020-01-15)

### Added

- German translation updated @timo

## 4.0.0-alpha.25 (2020-01-14)

### Added

- German translation for TOC @timo

## 4.0.0-alpha.24 (2020-01-14)

### Added

- Added customStyleMap param to Editor of draftjs @giuliaghisini
- Added Table of Contents block @robgietema

## 4.0.0-alpha.23 (2020-01-14)

### Added

- Support for indexable blocks (requires plone.restapi 6.1.0) @timo
- Set alt tag of image when selecting image in image block @robgietema

### Changes

- Avoid console warnings in AddLinkForm.jsx @tiberiuichim
- More cleaning the body classname from the current displayname view @sneridagh
- Make it possible to paste links, lists, b and i Elements into text-blocks
  @jackahl
- added option to include mp4 files from a remote source in video Block @steffenri @jackahl
- Make it possible to paste links, lists, b and i Elements into text-blocks @jackahl

## 4.0.0-alpha.22 (2020-01-04)

### Changes

- Disable all styling when copying text from another source (e.g. MS Word) into a text block @jackahl
- Avoid console warnings in QuerystringWidget @tiberiuichim
- Fix body classname based on the current content type @sneridagh

## 4.0.0-alpha.21 (2020-01-02)

### Changes

- Fix failing test on Footer due to year change in Copyright notice @sneridagh

## 4.0.0-alpha.20 (2020-01-02)

### Added

- Added translations to Portuguese @emansije

### Changes

- Fix wysiwyg widget help tag, for styling consistency @tiberiuichim
- Added more i18n improvements @macagua
- Disable submit button on save, to avoid multiple content creation @tiberiuichim
- Fix focus on sidebar @robgietema

### Internal

- Upgrade version pin for lxml, for compatibility with Python3.8
- Bump handlebars from 4.1.2 to 4.3.0 @timo

## 4.0.0-alpha.19 (2019-12-20)

### Added

- Implementation of `Portuguese (BR)` translation @LeuAlmeida
- Added translations to spanish @macagua
- Added AlbumView @wkbktill @alexbueckig

### Changes

- empty text blocks are shown as `<br />` in the view.
- Fix double fetch due to asyncConnect being executed in browser too @robgietema @sneridagh

## 4.0.0-alpha.18 (2019-12-12)

### Added

- Added CTRL+ENTER feature in text blocks by default. It creates a newline inside the same text chunk (`<p>`) @sneridagh
- Automatically switch sidebar on block change @robgietema
- Japanese translation @terapyon

### Changes

- Remove "documentDescription" class in table block @sverbois
- Added possibility to work with vimeo-videos instead of youtube-videos in the video block @wkbkhard
- Fixed Issue 1021: typing in a "wrong" URL leads to error @wkbkhard
- General toolbar more and personal tools menu CSS fixes @sneridagh
- Fix bug that lead to crashing the view when deleting the last row of a table
- Fix Select widget bug if the field has already the options in the `choices` schema, do not trigger the vocabulary request @sneridagh

### Internal

- Updated to react-select v3 @robdayz
- Fix file and link redirect views @robgietema
- Restrict moment.js locales to available languages @tisto @robgietema
- Fix history view @robgietema

## 4.0.0-alpha.17 (2019-12-03)

### Internal

- Revert eslint upgrade, because of problems with the react-app preset typescript settings @sneridagh

## 4.0.0-alpha.16 (2019-12-02)

### Changes

- Fix small CSS issues in Blocks @sneridagh

### Internal

- Pin Guillotina docker image @sneridagh
- Forked `react-helmet` since it seems unmaintained. Now it's a Named import in helpers. @sneridagh
- Update internal dependencies, fix "unmet peer dependencies" console logs by adding the peer dependencies to the local dependencies @sneridagh
- Update some dependencies, including: react-router, eslint engine and plugins/config and others @sneridagh
- Lodash improvements for decrease bundle size @sneridagh

## 4.0.0-alpha.15 (2019-11-27)

### Internal

- Export the resetContent action @pnicolli
- Fix toolbar collapsed color @sneridagh
- Minor CSS fixes @sneridagh
- Remove @testing-library/cypress dep, as it breaks builds if the internal cypress release is different than the one in this package @sneridagh

## 4.0.0-alpha.14 (2019-11-24)

### Internal

- Proper config for stylelint-prettier integration, add husky integration and scripts for stylelint, review stylelint rules @sneridagh

## 4.0.0-alpha.13 (2019-11-23)

### Internal

- Upgrade autoprefixer, remove deprecated `browsers` option, move to `browserlist` in `package.json` @sneridagh
- Upgrade react and react-dom to 16.12.0 @pnicolli
- Upgrade Cypress to 3.6.1 @timo

## 4.0.0-alpha.12 (2019-11-13)

### Changes

- Add loading animation for save and edit buttons in toolbar @pgrunewald
- Move Body class depending on content type to `App` component in order to make it available everywhere @sneridagh
- Add root class name to `Tags` component @sneridagh

## 4.0.0-alpha.11 (2019-11-08)

### Added

- Improved `ObjectBrowser` API to allow arbitrary field names and a custom `onSelectItem` @sneridagh

### Changes

- Fix icon in `TextWidget` @sneridagh
- Improve documentation for `Icon` @jackahl
- Fix ability to develop Volto itself (as and addon with a mrs.developer checkout) inside a Volto project @sneridagh

### Internal

- Add internationalization section to docs @pgrunewald

### Internal

- Set Cypress viewport width to 1280px @timo

## 4.0.0-alpha.10 (2019-10-31)

### Added

- Add Node 12 support @timo

### Changes

- Removed wrapper `p` tag from image block in edit mode for better layout purposes @sneridagh
- Make SelectWidget more robust @robgietema
- Add image to listing view @robgietema
- Fix `SchemaWidget` @robgietema
- Move styles import to a separate file @pnicolli
- Fix crash when user enters only whitespace in required fields @JeffersonBledsoe
- Fix the _real_ focus thief in new tiles @sneridagh

### Internal

- Report port number on startup @fredvd
- Retry Cypress tests two times before failing @timo
- Add waitForResourceToLoad to Cypress @timo
- Add use cases to README @timo
- Re-enabled Guillotina tests @sneridagh
- Remove Docker build from tests @sneridagh
- Removed Enzyme @pnicolli
- Added testing-library (react and cypress) @pnicolli
- Tiles -> Blocks renaming @sneridagh

## 4.0.0-alpha.9 (2019-10-09)

### Changes

- Rename `blockID` to `id` for view block components, to unify naming in edit-view @sneridagh
- Change the order of the widget decider algorithm to `choices` is chosen before the vocabularies one @sneridagh
- Remove old messages container since it's not used anymore @sneridagh
- Improve the Pastanaga Editor block wrapper container layout, deprecating the hack `.ui.wrapper > *` @sneridagh
- Fix `ArrayWidget` and amend users control panel arrays instantiations @sneridagh

## 4.0.0-alpha.8 (2019-10-05)

### Added

- Upgrade react-intl to latest version @sneridagh

### Changes

- Fix `DefaultView.jsx` warning on missing key @sneridagh

### Internal

- Enable run yarn install on git checkout and git pull in husky @sneridagh
- Disable Cypress blocks tests @sneridagh
- Remove dockerized unit tests @timo
- Add Cypress link test for text blocks @timo

## 4.0.0-alpha.7 (2019-10-02)

### Added

- Add CSS class names to block chooser @timo
- Add Cypress tests for blocks @timo @rodrigo @jakahl

### Changes

- Fix page jump on edit route @sneridagh
- Fixes to users and groups controlpanel i18n strings @nileshgulia1

### Internal

- Change the general naming of the documentation to `developer` documentation @sneridagh
- Add `blockID` prop to block tiles render view, this is handy for some blocks use cases @sneridagh
- Fix flaky Cypress test @sneridagh

## 4.0.0-alpha.6 (2019-09-30)

### Added

- Transfer focus management and keyboard navigation to the tiles engine @sneridagh

### Changes

- Slight amendment to Blocks chooser styling @sneridagh
- The default view for content types `DocumentView.jsx` has been renamed to a more appropiate `DefaultView.jsx` @sneridagh

### Internal

- Add complete husky config @sneridagh
- Add COC.md file @timo

## 4.0.0-alpha.5 (2019-09-28)

### Added

- Default body classes were enhanced to accept path and content type based ones as in Plone @sneridagh

### Changes

- Fix for checkboxes when setting `false` values, this fixes #888 @sneridagh

## 4.0.0-alpha.4 (2019-09-27)

### Added

- Added Users and Groups Controlpanel @nileshgulia1 @csenger @jackahl

### Changes

- Move the Tile Edit wrapper one level up to the tiles engine, so we can simplify how edit tiles are made @sneridagh
- Rename Metadata and Properties in sidebar to Document and Block @jackahl
- Add some German Translations @steffenri, @jackahl

### Internal

- Fix cypress test for file Upload @jackahl
- Dependencies upgrades (router, redux) @sneridagh
- Enhance Cypress createContent keyword to create files and images @timo
- Fix docs build locally @sneridagh

## 4.0.0-alpha.3 (2019-09-22)

### Added

- New tiles chooser @sneridagh

### Internal

- Fail eslint check on any warnings @timo
- Add i18n check on Travis @timo

## 4.0.0-alpha.2 (2019-09-19)

### Changes

- Fix parameter handling in Search view to avoid limiting search results with empty parameters #845 @csenger
- Fix SearchTags handling of keyword vocabulary for anonymous users @csenger
- Fix hero tile being next to a left or right aligned image @jackahl
- Fix toolbar elements showing depending on user permissions @sneridagh

## 4.0.0-alpha.1 (2019-09-17)

### Changes

- Fix test failure for `VersionOverview` component in master after release process @sneridagh
- Improve usability of login form @sneridagh
- Fix creation of image objects from image tile by adding the id as well @sneridagh
- Remove description tile from the default tiles on new content @sneridagh

### Internal

- Update release-it to fix some deprecation messages @sneridagh

## 4.0.0-alpha.0 (2019-09-13)

### Added

- Show images in Rich Text editor @rodfersou @sneridagh
- Full Pastanaga Toolbabr implementation @sneridagh
- Internal API path for containers @bloodbare
- Add toast component @sneridagh
- Add sidebar support for components @sneridagh
- Add Volto version number in control panel @nzambello
- Remove Mosaic component @tisto
- Added toast component in actions @nzambello
- Added translations to italian @nzambello
- Add table tile @robgietema
- Add image sidebar @sneridagh @gomez
- Add delete file button to file Widget @jackahl
- Add link redirect view @robgietema
- Add proper unique id to all fields, based on the fieldset and field name @sneridagh
- Add QueryString widget @robgietema @sneridagh

### Changes

- Add a delay when filtering content in folder contents so it doesn't overload backend @vangheem
- Small UX/UI fixes @sneridagh
- Fix query string search in subjects vocab field @gomez
- Removed the delete button from the title tile @pnicolli
- Rewrite sidebar @robgietma @sneridagh
- Added SidebarPortal component for easier sidebar handling @pnicolli
- Fixed tiles outline in Pastanaga editor @pnicolli
- Fix typos @balavec
- Fix warnings for boolean fields @miziodel
- Fix dropdown styling @robgietema
- Update connected-react-router and fix instantiation of the wrapper component
  to fix the sync problems with the router and the store @sneridagh
- Fix link popup in case you dismiss it without setting anything @sneridagh
- Export history in start-client.jsx for being able to import it from the project for trackers (Matomo, etc) @csenger
- Workflow change awareness on toolbar @robgietema
- Fix reordering in folder contents view and problems with previous windowing settings leaked to current one. @robgietema
- Fix remove link entity of only a part it only removes that part, not the whole entity @robgietema
- Add proper placeholder to the add link feature in the editor @sneridagh
- Fix bulk workflow change in contents view @sneridagh
- Fix regresion on uploading image to root @sneridagh
- Fix hero tile on view if image is missing @sneridagh
- Fix link to contextual contents in toolbar @sneridagh
- Add automatically the wildcard for the `SearchableText` on the @search action @sneridagh

### Internal

- Upgrade lodash to 4.17.15 @tisto
- Fix console errors on tests @sneridagh
- Add development mode for kitkoncept.voltodemo to /api plonebacked @fredvd
- Cleanup map dispatch to props @robgietema
- Fix linting warnings @robgietema
- Remove decorators @robgietema
- Pin mem to 4.0.0 @tisto
- Add razzle-plugin-bundle-analyzer @tisto
- Add bundlewatch @tisto
- Add bundlesize @tisto
- Update base buildout @sneridagh

## 3.1.0 (2019-06-14)

### Added

- Upgrade to react-redux 7.1. It includes the new official hooks for Redux. @sneridagh
- Make Login Route accessible from anywhere in path url @nileshgulia1

### Changes

- Fix basic tiles classes @rodfersou
- Fix video alignment @sneridagh

### Internal

- Upgrade handlebars to 4.1.2 @timo
- Upgrade js-yaml to 3.13.3 @timo
- Upgrade Plone api folder to 5.2rc3 @sneridagh
- Fixes for image/file fields widgets for Guillotina @sneridagh
- Fixes for Cypress Guillotina tests @sneridagh

## 3.0.4 (2019-05-30)

### Changes

### Internal

- Add cypress a11y tests. @timo
- Fix order of arguments when sending the contact form @csenger
- Fix @babel/core import on i18n script @sneridagh

## 3.0.3 (2019-05-13)

### Internal

- Use eslint-config-react-app instead of airbnb + custom config for linting @timo
- More eslint fixes for avoiding parsing errors on decorators @sneridagh
- Add 'prettier' command to check if there are any missing prettier fixes @timo
- Run 'prettier' on Travis and fail the build if there are missing prettier fixes @timo
- Add 'prettier:fix' command to fix all missing prettier fixes at once @timo
- Run 'prettier:fix' once and commit all fixes @timo
- Fix the most important violations reported with the new config @sneridagh

## 3.0.2 (2019-05-10)

### Changes

- Re-add babel-eslint because of the decorators @sneridagh
- Upgrade eslint-config-airbnb @sneridagh

## 3.0.1 (2019-05-10)

### Changes

- Small fix for a missplacement of the hooks plugin in .eslintrc @sneridagh

## 3.0.0 (2019-05-10)

### Added

- Upgrade to Razzle 3 @sneridagh
- contact-form view @cekk
- Add cypress setup for both Plone and Guillotina @sneridagh
- Update SelectWidget and ArrayWidget and related vocabularies actions/reducers
  for the breaking changes in plone.restapi 4.0.0 @davisagli @sneridagh
- Expose request on the promise returned by the api helper @csenger

### Changes

- Several dependencies upgraded @sneridagh
- Fix image of Hero Tile for images in private containers @sneridagh
- Remove enforcement of JSdocs in Volto ESlint rules @sneridagh
- Remove RobotFramework tests in favor of the cypress ones @sneridagh
- Updated docs to highlight some code changes @pigeonflight

## 2.1.3 (2019-04-17)

### Changes

- Update api folder to Plone 5.2 and Python3, update the whole story @sneridagh

## 2.1.2 (2019-04-16)

### Changes

- Fixed issue where it was not possible to click into the title tile above the
  small red bar at the beginning of the line in some browsers. @jackahl
- Docs content editing. @esteele
- Fix the folder_contents view component bby preventing the SearchableText be
  empty if you haven't typed anything in the filter fields yet. This is caused
  by the new ZCatalog in Zope 4. @sneridagh

## 2.1.1 (2019-04-04)

### Changes

- Improved search action, now it supports passing directly the arrayed values
  and it converts it to Plone's query syntax @sneridagh

- Added depth argument to the navigation action, to match the @navigation
  endpoint feature @sneridagh

## 2.1.0 (2019-04-02)

### Added

- Added specific `onMutateTile` for solely use of the Text tile when it mutates
  to another type of tile. This prevents onChangeTile do one thing that it was
  not designed lifting responsibilities from it. @sneridagh
- Added `detached` mode for the text tile so it will be able to render outside
  the Volto editor without all the tile mutation machinery and the keyboard
  handlers. @sneridagh

### Changes

- Small improvements to the internal tile api @sneridagh
- Fix for tiles having dialog box `ENTER` key captured by global tile onKeyDown
  handler, then creating a tile instead of the intended behavior. @sneridagh
- Fix small CSS and import issues @sneridagh
- Fix Invalid Redraft object warning on console @sneridagh

## 2.0.0 (2019-03-25)

### Added

- Tiles refactor, move keyboard listeners and Trash icon to Tiles HOC
  @sneridagh
- Fix tiles navigation via cursors on all available tiles @sneridagh
- Fix UX on HTML tile when navigating via cursors @sneridagh
- Add ability to add new text tile via `Enter` key @sneridagh
- Add create new text tile at the bottom on adding tiles @sneridagh
- Improve general UX on tiles creation and focusing on creation @sneridagh

## 1.10.0 (2019-03-25)

### Added

- Fix npm package generation @sneridagh

## 1.9.0 (2019-03-25)

### Added

- Upgraded to React 16.8 (the one with hooks) @sneridagh
- Upgraded to the recent (at last) released react-redux 7.0beta.0, this release
  solves the performance issues with the new React context and leave them ready
  for the upcoming useRedux hook. This release supports the latest React 16.8.
  @sneridagh
- Upgraded to the latest Router and react-router-config and other required
  upgrades. @sneridagh
- Upgraded to latest redux-connect @sneridagh
- Upgraded to latest razzle @sneridagh

## 1.8.3 (2019-03-21)

### Changes

- Several CSS fixes @sneridagh
- Add several icons @sneridagh

## 1.8.2 (2019-03-21)

### Changes

- Improve README @svx @fredvd
- Pretty Pastanaga UI .overrides stylesheets @sneridagh

## 1.8.1 (2019-03-19)

### Changes

- Fix hero tile View styling, add definitive icon @sneridagh
- Fix the trash icon on the tiles that was displaced by other change @sneridagh

## 1.8.0 (2019-03-15)

### Added

- Hero Tile @nileshgulia1 @sneridagh

### Changes

## 1.7.0 (2019-03-03)

### Added

- Add image-zooming functionality @nileshgulia1

### Changes

- Fix image float/left right on image tile @timo

## 1.6.1 (2019-03-01)

### Changes

- Fix a regression on the add tile button alignment @sneridagh

## 1.6.0 (2019-03-01)

### Added

- Set image width in Volto editor to 50% for images that float left/right @timo
- Ability to navigate through the existing tiles with the cursors. @sneridagh
- HTML Tile for Volto Editor with preview and code prettifier
  @ajayns @nileshgulia1 @sneridagh
- Add error log in the SSR console @sneridagh
- Add SSR helper to get resources (images/files) from the server using the API
  headers. This fixes the missing images on non published resources while editing @sneridagh
- Fix not valid `<div>` tag nested in a `<p>` tag error on tiles and wysiwyg
  field @sneridagh

### Changes

- Clean .variables files from Pastanaga theme since they are already applied by
  the theming engine from the default theme. @sneridagh
- Fix edit forms with richtext fields coming from SSR @sneridagh

## 1.5.2 (2019-02-20)

### Changes

- Fix external images on Image Tile render @sneridagh
- Several fixes reagarding correctness of markup @sneridagh
- Issue with dangerouslySetInnerHTML RichText fields on first SSR load
  apparently fixed (due to the above fix) :) @sneridagh

## 1.5.1 (2019-02-19)

### Changes

- Fix build for projects created with `create-volto-app` @sneridagh
- Fix link view @nileshgulia1

## 1.5.0 (2019-02-19)

### Added

- Add Google Maps tile @nileshgulia1
- Add support for extending Semantic UI Styling using the semantic theme engine
  by adding an `extras` file that can bring into the engine new styles coming
  from third party libs or custom styling code for the local theme. Being this
  applied after semantic default styling, it's the last one in the styling
  cascade easing the develop of new themes. @sneridagh

### Changes

- Prevent Volto hit the @types endpoint (via its action, getTypes()) if the
  user is not authenticated, since it's useless and always returns a 401
  @sneridagh
- Improved readme @sneridagh
- New logo for the Pastanaga Theme referring to Volto and fix header @sneridagh
- Disable SocialSharing component by default @sneridagh
- Fix login tab index for username autofocus and password after tab @sneridagh
- Fix hamburgers menu @sneridagh
- Fix CSS sourcemaps by make postcss stage to accept other stages sourcemaps
  @sneridagh
- Add IE11 fixes by pinning some packages, added documentation in `docs` about
  it and how to deal with it. However, compatibility is _NOT_ guaranteed in
  future Volto releases @sneridagh
- Fix Header scroll in Firefox in case that there are lot of items in the nav
  @sneridagh
- Add supported browsers in README @sneridagh
- Default tile position to center for all the existing tiles @sneridagh

## 1.4.0 (2019-02-15)

### Added

- Add the ability to detect the edit Plone Site hack for show the tiles editor
  on Plone site edit @sneridagh

### Changes

- Bring back the stylelint default configs for IDEs @sneridagh
- Improve ESlint resolvers for special paths (@plone/volto and ~), so IDEs do
  not complain any more with no-unresolved active @sneridagh
- Fix the floating image problem in the Volto Editor @sneridagh

## 1.3.0 (2019-02-13)

### Added

- Improve the definitions of the view/edit tiles components for better
  extensibility. This might be a BREAKING change if you have already used the
  old way to extend/add more tiles, please update to the new one @sneridagh

### Changes

- Fix Travis unit testing false green @sneridagh
- Fix bad Proptype for location in ScrollToTop component @sneridagh

## 1.2.1 (2019-02-04)

### Changes

- Bring back the scroll to top on every route change feature @sneridagh
- Loosen node version, allow LTS (v8 and v10) @sneridagh

## 1.2.0 (2019-01-22)

### Added

- be able to specify custom headers in actions @vangheem
- fix icons used in contents @vangheem
- be able to work with mr.developer @vangheem
- add alias `@plone/volto-original` and `@package` webpack aliases @vangheem
- add `errorViews` configuration @vangheem

### Changes

- Upgrade to Node 10.14.2 @nileshgulia1

## 1.1.0 (2018-12-24)

### Changes

- Fix edit on root @robgietema
- Fix sharing @robgietema
- Fix error on token renew @robgietema
- Fix layout fieldname @bloodbare
- First field in a form will get the focus @robgietema
- Fix download file links @mikejmets
- Fix HMR missbehaving on both server and client @sneridagh
- Upgrade to Node 8.14.0 @timo
- Relaxed node runtime constraints @sneridagh
- Update to latest LESS and Semantic UI version @sneridagh

## Added

- Add .gitattributes file to avoid most Changelog merge conflicts @pnicolli
- Buildout for Python 3 @pbauer
- Websockets support @robgietema
- Subrequests to search and get content actions @robgietema
- Add logos @sneridagh @albertcasado

## 1.0.0 (2018-10-31)

### Added

- Training documentation link @robgietema

## 0.9.5 (2018-10-24)

### Changes

- Fix API*PATH variable using RAZZLE* prefix instead @sneridagh
- Fix FUOC (flash of unstyled content) in production mode @sneridagh
- Fix missing buttons on RichText tiles @sneridagh
- Fix original external `overrides.css` position in the cascade was applied in
  the wrong order in site.overrides in Pastanaga theme @sneridagh
- Fatten widget config @robgietema

## 0.9.4 (2018-10-10)

### Changes

- Fix tags layout @robgietema @jaroel
- Fix imports of views, widgets and tiles @robgietema @jaroel

## 0.9.3 (2018-10-10)

### Changes

- Fix logo import path @robgietema @jaroel

## 0.9.2 (2018-10-10)

### Added

- Automatic customization imports for images @robgietema @jaroel

## 0.9.1 (2018-10-10)

### Added

- Automatic customization imports @robgietema @jaroel

## 0.9.0 (2018-10-04)

### Changes

- Renamed package to Volto @robgietema

## 0.8.3 (2018-10-03)

### Changes

- Fix i18n script for dependency @robgietema

## 0.8.2 (2018-10-03)

### Changes

- Move all dev dependencies to dependencies @robgietema

## 0.8.1 (2018-10-03)

### Changes

- Fix compiling when used as a library @robgietema
- Fix buildout security issue @robgietema

## 0.8.0 (2018-10-03)

### Added

- Move the webpack config to Razzle @sneridagh @robgietema
- Upgrade React to 16.5 @tisto
- Upgrade React to 16.4.2 to fix a server-side vulnerability @tisto
- Support for base url @bloodbare

### Changes

- Merged Guillotina and Plone robot tests @bloodbare
- Don't reset total and batching on pending search @robgietema

## 0.7.0 (2018-07-31)

### Added

- Add Pastanaga Icon System @sneridagh
- Support for nested schemas @robgietema
- New block on return in editor @robgietema
- Added 404 page on page not found @robgietema
- Custom tiles support @sneridagh
- Add full register/password reset views @sneridagh
- Make the list block types configurable @robgietema
- Add all missing German translations @tisto
- Add helper `BodyClass` for appending classes to the `body` tag from View components @sneridagh
- Add Tiles support for Guillotina CMS @bloodbare @sneridagh @robgietema

### Changes

- Pastanaga Editor look and feel improvements and polishment @sneridagh @albertcasado
- Refactor configuration of routes, views and widgets for extensibility @sneridagh @davilima6
- Fix view name class in body element @sneridagh @davilima6
- Refactor actions @robgietema
- Store text tile data in json @robgietema
- Fixed tile add menu @robgietema
- Change to use root import on all config calls @sneridagh
- Fix CSS on tile image view @sneridagh
- Fix broken CSS on alignments left/right @sneridagh
- Tile DE literals translations @sneridagh
- Pass location as prop to child views in main View component in case we require it in some views @sneridagh
- Fix computed displayName from add-display-name Babel plugin for connected components @sneridagh

## 0.6.0 (2018-07-14)

### Added

- Schema widget @robgietema
- User actions and reducers @robgietema
- Group actions and reducers @robgietema
- Roles actions and reducers @robgietema
- Move combineReducers to the store creation level. This will ease the extensibility of them in Plone-React apps. @sneridagh
- Upgrade node to 8.11.2 @sneridagh
- Basic user listing in users controlpanel @robgietema
- Add missing FileWidget import @sneridagh
- Option to delete tiles @robgietema
- Option to add tiles @robgietema
- Image tiles in editor @robgietema
- Align images in editor @robgietema
- Video tiles in editor @robgietema
- Video tiles in editor @robgietema
- Sitemap.xml.gz view @robgietema
- Upload image indicator @robgietema
- Video tile view @robgietema
- Option to reset image @robgietema
- Drag and drop to reorder tiles @robgietema
- Enhanced DraftJS AnchorLink Plugin @robgietema @sneridagh
- Added the configuration required in Webpack config to load CSS modules in the project, required by DraftJS AnchorLink plugin @sneridagh

### Changes

- Styled wysiwyg widget @robgietema
- Switch from accordion to tabs in forms @robgietema
- Upgrade to Node 8.11.1 @tisto
- Replace ExtractionTextCSSPlugin with the new mini-css-extract-plugin, adapt universal-webpack config @sneridagh
- Removed flow @robgietema
- Fix eslint prettier config @robgietema
- Refactor actions and reducers to match restapi docs naming @robgietema
- Fix site root api calls @robgietema
- Change visual editor to use the new tiles api @robgietema
- Fix bug with wrong order input @robgietema
- Fix several problems in the DraftJS AnchorLink plugin @sneridagh
- Replace DraftJS Toolbar plugin H1/H2 buttons for H2/H3 ones @sneridagh
- Sync i18n translations @sneridagh
- Fix CSS .input class scope intrusion on the project introduced by the AnchorLink plugin fork @sneridagh
- Improve search reducer by adding the batching property in the search store.
- Upgrade to Node 8.11.3 @sneridagh

## 0.5.0 (2018-03-23)

### Added

- Pastanaga theme package @jaroel, @robgietema
- Registry based controlpanels @robgietema
- Component documentation @robgietema
- Component documentation examples @VaysseB
- Folder listing view @cekk
- Prettier docs for SCA @nileshgulia1
- Comments, email notification and vocabularies reducers @robgietema
- Pastanaga theme @robgietema
- Pastanaga manage views @robgietema
- Pastanaga theme views @robgietema
- Callout styling to draftjs @robgietema
- Image, file and news item view @robgietema
- Social sharing @robgietema
- Commenting @robgietema
- Tags @robgietema
- Renew login token when almost expired @robgietema
- Cctions reducers @robgietema
- Error reporting with Sentry support on client (default ErrorBoundary), server and Redux middleware @sneridagh
- Tiles reducers @robgietema
- Context aware toolbar @robgietema
- Hamburger menu navigation on mobile @sneridagh
- Editor prototype @robgietema
- Support for null values when reseting a field value @sneridagh

### Changes

- Update plone api versions / bootstrap process @thet
- Fix textwidget proptypes @cekk
- Remove phantomjs @tulikavijay
- Upgrade to node 8 @robgietema
- Switched to draft js plugins editor @robgietema
- Fix paragraph styling in draftjs @robgietema
- Fixed summary and tabular views @robgietema
- Upgrade to React 16 @sneridagh
- Upgrade to Webpack 4 @sneridagh
- Review chunks policy. Keep it in sync with Webpack 4 policy with entrypoint bundles @sneridagh
- Merged block styling to inline toolbar @robgietema
- Actions aware toolbar @sneridagh
- Fix permissions on the toolbar display menu @sneridagh

## 0.4.0 (2017-05-03)

### Added

- Adding tiles @robgietema
- Handle different tiles @robgietema
- Resizing of tiles @robgietema
- Deletion of tiles @robgietema
- Drag and drop of tiles @robgietema
- Basic mosaic grid rendering @robgietema
- Form validation @robgietema
- Notification messages @robgietema

### Changes

- Updated to new history api @robgietema
- Deselect on click outside grid @robgietema

## 0.3.0 (2017-04-29)

### Added

- Personal information @robgietema
- Change password @robgietema
- Password widget @robgietema
- I18n support and translations @robgietema
- Personal preferences @robgietema
- Rename action @robgietema

### Changed

- Fixed favicon @robgietema

## 0.2.0 (2017-04-27)

### Added

- Batch state in folder contents @robgietema
- Batch properties in folder contents @robgietema
- Batch tags in folder contents @robgietema
- Batch rename in folder contents @robgietema
- Diff view @robgietema
- Add revert to version @robgietema
- Create view revision page @robgietema
- Create history list view @robgietema
- Sorting of items in folder contents @robgietema
- Upload files in folder contents @robgietema
- Ordering of columns in folder contents @robgietema
- Ordering of items in folder contents @robgietema
- Pagination in folder contents @robgietema
- Delete in folder contents @robgietema

### Changed

- Only show add and contents in the toolbar when folderish @robgietema
- Diff on words not chars @robgietema

## 0.1.0 (2017-04-20)

### Added

- Folder contents @robgietema
- Sharing menu and view @robgietema
- Display menu @robgietema
- Semantic UI integration @robgietema
- Basic Mosaic setup @robgietema
- Basic Server Side Rendering @robgietema
- Search view @robgietema
- Actions menu @robgietema
- Workflow menu @robgietema
- Add menu @robgietema
- Add and edit forms including widgets @robgietema
- Basic components (navigation, toolbar, breadcrumbs etc) @robgietema
- Authentication including login / logout @robgietema
- Setup build environment @robgietema

### Changed

- Fixed passing intl to the schemaExtender in the ObjectListWidget component. @1bsilver<|MERGE_RESOLUTION|>--- conflicted
+++ resolved
@@ -56,13 +56,10 @@
 ### Documentation
 
 - Updated README.md @ktsrivastava29
-<<<<<<< HEAD
 - Added language to code-blocks in md files @ktsrivastava29
-=======
 - Added language to codeblocks in md files @ktsrivastava29
 - Added html_meta values and labels for Intersphinx cross-references from Trainings. @stevepiercy
 - Replaced `docs.voltocms.com` with MyST references. @stevepiercy
->>>>>>> ae549872
 
 ## 15.0.0 (2022-03-14)
 
