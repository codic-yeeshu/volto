--- conflicted
+++ resolved
@@ -4,15 +4,11 @@
 
 ### Added
 
-<<<<<<< HEAD
-- Make Login Route accessible from anywhere in path url @nileshgulia1
-- Upgrade to react-redux 7.1.0-RC that includes the new official Redux hooks
-=======
 - Upgrade to react-redux 7.1. It includes the new official hooks for Redux
->>>>>>> f3de119a
   @sneridagh
 - Fix basic tiles classes @rodfersou
 - Fix video alignment @sneridagh
+- Make Login Route accessible from anywhere in path url @nileshgulia1
 
 ### Internal
 
