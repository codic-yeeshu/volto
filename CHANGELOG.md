--- conflicted
+++ resolved
@@ -6,9 +6,7 @@
 
 ### Changes
 
-<<<<<<< HEAD
 - Disable all all styling when copying text from another source (e.g. MS Word) into a text block.
-=======
 ## 4.0.0-alpha.21 (2020-01-02)
 
 ### Changes
@@ -25,7 +23,6 @@
 
 - Fix wysiwyg widget help tag, for styling consistency @tiberiuichim
 - Added more i18n improvements @macagua
->>>>>>> 2cf2cdc3
 - Disable submit button on save, to avoid multiple content creation @tiberiuichim
 - Fix focus on sidebar @robgietema
 
