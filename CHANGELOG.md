--- conflicted
+++ resolved
@@ -6,6 +6,7 @@
 
 - Upgrade to react-redux 7.1.0-RC that includes the new official Redux hooks
   @sneridagh
+- Fix basic tiles classes @rodfersou
 
 ### Internal
 
@@ -16,12 +17,8 @@
 
 ### Changes
 
-<<<<<<< HEAD
-- Fix basic tiles classes @rodfersou
-=======
 - Fix order of arguments when sending the contact form @csenger
 - Fix @babel/core import on i18n script @sneridagh
->>>>>>> 6f2e4b22
 
 ## 3.0.3 (2019-05-13)
 
