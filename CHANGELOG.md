# Change Log

## 15.0.1 (unreleased)

### Breaking

### Feature

### Bugfix

### Internal

## 15.0.0 (2022-03-14)

### Breaking

- Upgrade `react-cookie` to the latest version. @sneridagh @robgietema
  See https://6.dev-docs.plone.org/volto/upgrade-guide/index.html for more information.
- Language Switcher no longer takes care of the change of the language on the Redux Store. This responsibility has been unified in the API Redux middleware @sneridagh
- Markup change in `LinkView` component.
- Rename `core-sandbox` to `coresandbox` for sake of consistency @sneridagh
- Extend the original intent and rename `RAZZLE_TESTING_ADDONS` to `ADDONS`. @sneridagh
  See https://6.dev-docs.plone.org/volto/upgrade-guide/index.html for more information.
- Lazyload Draft.js library. See the upgrade guide on how that impacts you, in case you have extended the rich text editor configuration @tiberiuichim @kreafox
  See https://6.dev-docs.plone.org/volto/upgrade-guide/index.html for more information.
- Deprecating `lang` cookie in favor of Plone official one `I18N_LANGUAGE` @sneridagh

### Feature

- Add `cookiesExpire` value to config to control the cookie expiration @giuliaghisini
- DatetimeWidget 'noPastDates' option: Take widgetOptions?.pattern_options?.noPastDates of backend schema into account. @ksuess
- Add a new type of filter facet for the Search block. Heavily refactor some searchblock internals. @tiberiuichim
- Add date range facet to the search block @robgietema
- Introduce the new `BUILD_DIR` runtime environment variable to direct the build to run in a specific location, different than `build` folder. @sneridagh
- Handle redirect permanent calls from the backend in the frontend (e.g. when changing the short name) @robgietema
- Added id widget to manage short name @robgietema
- Refactor language synchronizer. Remove it from the React tree, integrate it into the Api Redux middleware @sneridagh
- Add blocks rendering in Event and NewsItem views (rel plone.volto#32) @nzambello @ksuess
- Add internal volto ids to invalid ids @robgietema
- Complete Basque translation @erral
- Complete Spanish translation @erral
- Sort the choices in Facets in the search block @iFlameing

### Bugfix

- Fix the `null` error in SelectAutoComplete Widget @iFlameing
- Prevent the `MultilingualRedirector` to force content load when switching the language @reebalazs
- Fix the upload image in contents view @iFlameing
- add "view" id to contact-form container for main content skiplink @ThomasKindermann
- Fix loading indicator positioning on Login form submit @sneridagh
- Fix redirect bug with URLs containing querystrings @robgietema
- Fixed id widget translations @robgietema
- Contents Rename Modal, use `id` Widget type @sneridagh
- Fix overflow of very long file name in `FileWidget` @sneridagh
- Fix overflowing issue in the toolbar @kreafox
- Overwrite current block on insert new block. @robgietema
- Fix hot reload on updates related to the config object because of `VersionOverview` component @sneridagh
- Fix error when lock data is gone after an invariant error. @robgietema

### Internal

- Change prop `name` -> `componentName` in component `Component` @sneridagh
- Add new RawMaterial Volto websites in production @nzambello
- House cleanup, remove some unused files in the root @sneridagh
- Move Webpack related files to `webpack-plugins` folder @sneridagh
- Remove unused Dockerfiles @sneridagh
- Update Docker compose to latest images and best practices @sneridagh
- Improve flaky test in coresandbox search Cypress tests @sneridagh
- Better implementation of the add-on load coming from the environment variable `ADDONS` @sneridagh
- Turn `lazyLibraries` action into a thunk. Added a conditional if the library is loaded or in process to be loaded, do not try to load it again. This fixes the lag on load `draftjs` when having a lot of draftjs blocks. @sneridagh
- Use `@root` alias instead of `~` in several module references. Most of the Volto project code no longer needs the root alias, so it makes sense to phase it out at some point @tiberiuichim
- Alias `lodash` to `lodash-es`, as this will include only one copy of lodash in the bundle @tiberiuichim
- Better Readme, updated to 2022 @sneridagh
- Update to latest versions for Python packages @sneridagh
- Add `id` as widget type as well @sneridagh

### Documentation

- Upgrade Guide i18n: Make clear what's project, what add-on. @ksuess
- (Experimental) Prepare documentation for MyST and importing into `plone/documentation@6-dev`. @stevepiercy
- Fix broken links and redirects in documentation to be compatible with MyST. @stevepiercy
- Update add-on internationalization. @ksuess
- Add MyST and Sphinx basic configuration for rapid build and comparison against MkDocs builds. @stevepiercy
- Fix many MyST and Sphinx warnings. @stevepiercy
- Remove MkDocs configuration. See https://github.com/plone/volto/issues/3042 @stevepiercy
- Add Plone docs to Intersphinx and fix broken link. @stevepiercy
- Get version from `package.json` @sneridagh
- Remove legacy folder in docs @sneridagh
- Backport docs of RAZZLE_TESTING_ADDONS environment variables. See https://github.com/plone/volto/pull/3067/files#diff-00609ed769cd40cf3bc3d6fcc4431b714cb37c73cedaaea18fe9fc4c1c589597 @stevepiercy
- Add missing developer-guidelines/typescript to toctree @stevepiercy
- Add Netlify for preview of Sphinx builds for pull requests against `master` and `plone6-docs`. @stevepiercy
- Clean up toctree errors by removing obsolete files, adding `:orphan:` field list, and reorganizing some files. @sneridagh and @stevepiercy
- Switch to using netlify.toml to configure Netlify Python environment. @stevepiercy
- Convert admonition syntax from Markdown to MyST. @sneridagh
- Make links build both in Volto and Plone documentation. See https://github.com/plone/volto/pull/3094 @stevepiercy
- Fix broken links. @stevepiercy
<<<<<<< HEAD
- Updated Installation Guide. @ktsrivastava29
=======
- Update Sphinx configuration to check anchors in links and exclude problematic URLs. @sneridagh and @stevepiercy
- Fix StoryBook links @sneridagh
- Clean up `linkcheck_ignore` values. @stevepiercy
>>>>>>> 1f25433c

## 15.0.0-alpha.14 (2022-03-10)

### Bugfix

- Contents Rename Modal, use `id` Widget type @sneridagh

### Internal

- Better Readme, updated to 2022 @sneridagh
- Update to latest versions for Python packages @sneridagh
- Add `id` as widget type as well @sneridagh

### Documentation

- Fix broken links. @stevepiercy

## 15.0.0-alpha.13 (2022-03-09)

### Feature

- Sort the choices in Facets in the search block @iFlameing

### Bugfix

- Fix overflow of very long file name in `FileWidget` @sneridagh
- Fix overflowing issue in the toolbar @kreafox

## 15.0.0-alpha.12 (2022-03-07)

### Feature

- Add internal volto ids to invalid ids @robgietema
- Complete basque translation @erral
- Complete spanish translation @erral

### Internal

- Change prop `name` -> `componentName` in component `Component` @sneridagh

## 15.0.0-alpha.11 (2022-03-02)

### Bugfix

- Fix redirect bug with URLs containing querystrings @robgietema
- Fixed id widget translations @robgietema

### Internal

- Use `@root` alias instead of `~` in several module references. Most of the Volto project code no longer needs the root alias, so it makes sense to phase it out at some point @tiberiuichim
- Alias `lodash` to `lodash-es`, as this will include only one copy of lodash in the bundle @tiberiuichim

## 15.0.0-alpha.10 (2022-02-28)

### Bugfix

- Turn `lazyLibraries` action into a thunk. Added a conditional if the library is loaded or in process to be loaded, do not try to load it again. This fixes the lag on load `draftjs` when having a lot of draftjs blocks. @sneridagh

## 15.0.0-alpha.9 (2022-02-28)

### Breaking

- Deprecating `lang` cookie in favor of Plone official one `I18N_LANGUAGE` @sneridagh

### Feature

- Added id widget to manage short name @robgietema
- Refactor language syncronizer. Remove it from the React tree, integrate it into the Api Redux middleware @sneridagh
- Add blocks rendering in Event and NewsItem views (rel plone.volto#32) @nzambello @ksuess

### Bugfix

- Fix redirect bug with URLs containing querystrings @robgietema

## 15.0.0-alpha.8 (2022-02-22)

### Internal

- Better implementation of the add-on load coming from the environment variable `ADDONS` @sneridagh

## 15.0.0-alpha.7 (2022-02-22)

### Feature

- Introduce the new `BUILD_DIR` runtime environment variable to direct the build to run in an especific location, different than `build` folder. @sneridagh
- Handle redirect permanent calls from the backend in the frontend (e.g. when changing the short name) @robgietema

## 15.0.0-alpha.6 (2022-02-21)

### Feature

- DatetimeWidget 'noPastDates' option: Take widgetOptions?.pattern_options?.noPastDates of backend schema into account. @ksuess
- Add a new type of filter facet for the Search block. Heavily refactor some searchblock internals. @tiberiuichim
- Add date range facet to the search block @robgietema

### Internal

- Improve flaky test in coresandbox search Cypress tests @sneridagh

### Documentation

- (Experimental) Prepare documentation for MyST and importing into `plone/documentation@6-dev`. @stevepiercy
- Fix broken links and redirects in documentation to be compatible with MyST. @stevepiercy
- Update add-on internationalization. @ksuess
- Add MyST and Sphinx basic configuration for rapid build and comparison against MkDocs builds. @stevepiercy
- Fix many MyST and Sphinx warnings. @stevepiercy
- Remove MkDocs configuration. See https://github.com/plone/volto/issues/3042 @stevepiercy
- Add Plone docs to Intersphinx and fix broken link. @stevepiercy
- Get version from `package.json` @sneridagh
- Remove legacy folder in docs @sneridagh
- Backport docs of RAZZLE_TESTING_ADDONS environment variables. See https://github.com/plone/volto/pull/3067/files#diff-00609ed769cd40cf3bc3d6fcc4431b714cb37c73cedaaea18fe9fc4c1c589597 @stevepiercy
- Add missing developer-guidelines/typescript to toctree @stevepiercy
- Add Netlify for preview of Sphinx builds for pull requests against `master` and `plone6-docs`. @stevepiercy
- Clean up toctree errors by removing obsolete files, adding `:orphan:` field list, and reorganizing some files. @sneridagh and @stevepiercy
- Switch to using netlify.toml to configure Netlify Python environment. @stevepiercy
- Convert admonition syntax from Markdown to MyST. @sneridagh
- Make links build both in Volto and Plone documentation. See https://github.com/plone/volto/pull/3094 @stevepiercy

## 15.0.0-alpha.5 (2022-02-16)

### Breaking

- Lazyload draftjs library. See the upgrade guide on how that impacts you, in case you have extended the rich text editor configuration @tiberiuichim @kreafox
  See https://docs.voltocms.com/upgrade-guide/ for more information.

### Feature

- Add `cookiesExpire` value to config to control the cookie expiration @giuliaghisini

## 15.0.0-alpha.4 (2022-02-16)

### Breaking

- Markup change in `LinkView` component.
- Rename `core-sandbox` to `coresandbox` for sake of consistency @sneridagh
- Extend the original intent and rename `RAZZLE_TESTING_ADDONS` to `ADDONS`. @sneridagh
  See https://docs.voltocms.com/upgrade-guide/ for more information.

### Internal

- House cleanup, remove some unused files in the root @sneridagh
- Move Webpack related files to `webpack-plugins` folder @sneridagh
- Remove unused Dockerfiles @sneridagh
- Update Docker compose to latest images and best practices @sneridagh

## 15.0.0-alpha.3 (2022-02-11)

### Bugfix

- Fix the upload image in contents view @iFlameing
- add "view" id to contact-form container for main content skiplink @ThomasKindermann
- Fix loading indicator positioning on Login form submit @sneridagh

### Internal

- Add new RawMaterial Volto websites in production @nzambello

## 15.0.0-alpha.2 (2022-02-10)

### Breaking

- Language Switcher no longer takes care of the change of the language on the Redux Store. This responsability has been unified in the `MultilingualRedirector` @sneridagh

### Bugfix

- Prevent the MultilingualRedirector to force 4 content load when switching the language @reebalazs

### Documentation

- Upgrade Guide i18n: Make clear what's project, what add-on. @ksuess

## 15.0.0-alpha.1 (2022-02-09)

### Bugfix

- Fix the `null` error in SelectAutoComplete Widget @iFlameing

## 15.0.0-alpha.0 (2022-02-09)

### Breaking

- Upgrade `react-cookie` to latest version. @sneridagh @robgietema
  See https://docs.voltocms.com/upgrade-guide/ for more information.

## 14.10.0 (2022-02-08)

### Feature

- Add Pluggable to toolbar user menu. @ksuess

## 14.9.0 (2022-02-08)

### Feature

- Show addons installed in control panel @sneridagh

### Bugfix

- Fix italian translations in ObjectBrowser @giuliaghisini

## 14.8.1 (2022-02-04)

### Bugfix

- Fix wrong CSS in language independent class selector @sneridagh

### Internal

- Cleanup redundant buildout install run.

## 14.8.0 (2022-02-03)

### Feature

- Enable `components` property in Volto's config registry. Does not expose any direct feature but this will open the door to be able to override registered components using the config registry and avoid using shadowing explicitly. @sneridagh
- Add `resolve` and `register` helper methods for the Volto config. They retrieve and register new components in the registry. @tiberiuichim @sneridagh
- Add `Component` component, given a `name` of a component registered in the registry, it renders it, passing down the props. @tiberiuichim
- Syncronize the content language with the UI language in multilingual sites. So when you are accessing a content in a given language the rest of the interface literals follow along (it updates the language cookie). So the UI remains consistent. @sneridagh

### Bugfix

- Fix the a11y violation of UrlWidget @iRohitSingh

### Internal

- Update volta pins in package.json @fredvd

## 14.7.1 (2022-02-02)

### Internal

- Add CSS body class in Babel view. Improve marker for language independent fields in Babel view too. @sneridagh

### Docs

Update documentation for internal proxy & other smaller reorganisation for quicker onboarding of
new users/evaluators. @fredvd

## 14.7.0 (2022-01-28)

### Feature

- Add `<FormattedDate>` and `<FormattedRelativeDate>` components. Check their Storybook stories for details. This is part of ongoing work to minimize the use of 'deprecated' momentjs. @sneridagh @tiberiuichim

### Internal

- Upgrade jest to latest release, 27 major. @tiberiuichim
- Lazyload momentjs. `parseDateTime` helper now requires passing the momentjs library @tiberiuichim

## 14.6.0 (2022-01-27)

### Feature

- Use `volto.config.js` as dynamic configuration for addons. It adds up to the `package.json` `addons` key, allowing dynamic load of addons (eg. via environment variables) @sneridagh

### Internal

- Fix ObjectListWidget story bug caused by lazyloading dnd libraries
  @tiberiuichim

## 14.5.0 (2022-01-26)

### Feature

- VocabularyTermsWidget: Token is now on creation of term editable, but stays ineditable afterwards. @ksuess

### Bugfix

- Fix A11Y violations in Navigation @iRohitSingh
- Fix `language-independent-field` CSS class styling @sneridagh

### Internal

- Lazyload react-beautiful-dnd @tiberiuichim
- Lazyload react-dnd @tiberiuichim
- Improve docs on environment variables, add recipes @sneridagh
- Update p.restapi to 8.20.0 and plone.volto to 4.0.0a1 and plone.rest to 2.0.0a2 @sneridagh

## 14.4.0 (2022-01-21)

### Feature

- Language independent fields support in Volto forms @sneridagh

## 14.3.0 (2022-01-20)

### Feature

- Bump semantic-ui-react to v2.0.3 @nileshgulia1

## 14.2.3 (2022-01-20)

### Bugfix

- Fix ListingBlock to add "No results" message when there are no messages @erral
- Fix overflow table in Content view @giuliaghisini
- Fixed url validation in FormValidation to admit ip addresses. @giuliaghisini
- Upgrade to plone.restapi 8.19.0 (to support the language independent fields serialization) @sneridagh

## 14.2.2 (2022-01-13)

### Bugfix

- Fix home URL item in Navigation, which was evaluating as non-internal @sneridagh
- Improve the request handling in `getAPIResourceWithAuth` and in `Api` helper. This fixes the "Cannot set headers once the content has being sent" @sneridagh
- Fix when you remove the time from DatetimeWidget @iRohitSingh

### Internal

- Fix URL for Climate-Energy, a Volto website @tiberiuichim
- Fix quirky Cypress test in "DX control panel schema" (see https://github.com/plone/volto/runs/4803206906?check_suite_focus=true) @sneridagh

## 14.2.1 (2022-01-12)

### Bugfix

- Fix home URL item in Navigation, which was evaluating as non-internal

### Internal

- Use plone-backend docker images for Cypress tests @sneridagh
- Upgrade `query-string` library so it supports Plone `:list` qs marker @sneridagh

## 14.2.0 (2022-01-04)

### Feature

- Allow `creatable` prop to be passed to `ArrayWidgets`, in case they don't have a vocabulary @giuliaghisini
- Added initialBlocksFocus to blocks config, to set default focus on non-first block. @giuliaghisini

## 14.1.1 (2022-01-03)

### Internal

- Update to plone.restapi 8.18.0, remove some defensive code in vocabularies action now that it's fixed in the backend @sneridagh

## 14.1.0 (2021-12-31)

### Feature

- Added custom option to SelectWidget to render custom optionss (for example with icons) @giuliaghisini
- Added form undo support in the form of two buttons in the main toolbar and ctrl+z, ctrl+y as hotkeys for undo/redo. The undo capabilities are provided by a new helper hook, `useUndoManager`. @tiberiuichim

### Bugfix

- Fix query data in listing blocks ssr async call @cekk
- In the contact form, only display the "back" button in the toolbar @tiberiuichim
- Fixed selected widget to use isMulti prop @giuliaghisini

### Internal

- Allow the draftjs Text block edit to update the editor content when incoming block data is mutated outside the block (to support form undo) @tiberiuichim
- Remove use of internal component state for ArrayWidget, SelectWidget and TokenWidget, (to support form undo) @tiberiuichim
- Use lazy loading of react-dates and momentjs for the DatetimeWidget @tiberiuichim
- Improve widget stories, add a common `WidgetStory` class, show undo capabilities in widget stories @tiberiuichim
- Better SelectAutocompleteWidget and SelectUtils @giuliaghisini @sneridagh @tiberiuichim

## 14.0.2 (2021-12-22)

### Internal

- Better favicon definitions, 2021 bullet proof @sneridagh

## 14.0.1 (2021-12-21)

### Bugfix

- Construct request with list parameters as separate querystring key value pairs according Zope convention @ksuess
- Fix spelling in error message when backend is unreachable @instification

## 14.0.0 (2021-12-20)

### Breaking

- Remove compatibility for old configuration (based on imports) system. Migrate your configuration to the new configuration system for your project before upgrading to Volto 14. See https://docs.voltocms.com/upgrade-guide/#volto-configuration-registry @sneridagh
- Content locking is not a breaking change, but it's worth noting that Volto 14 comes with locking support enabled by default. Latest `plone.restapi` version is required. @avoinea
- Revisited, rethought and refactored Seamless mode @sneridagh
  For more information, please read the deploying guide
  https://docs.voltocms.com/deploying/seamless-mode/
- Listing block no longer use `fullobjects` to retrieve backend data. It uses the catalog data instead. This improves the performance of the listing block. @plone/volto-team
- Removed pagination in vocabularies widgets (SelectWidget, ArrayWidget, TokenWidget) and introduced subrequest to vocabulary action. @giuliaghisini
- Use the block's title as the source of the translation instead of using the id of the block. See upgrade guide for more information @sneridagh
- New i18n infrastructure in the new `@plone/scripts` package @sneridagh
- Removed `src/i18n.js` in favor of the above change @sneridagh
- Adjusted main `Logo.jsx` default component styling @sneridagh
- Fix logout action using the backend @logout endpoint, effectively removing the `__ac` cookie. It is recommended to upgrade to the latest p.restapi version to take full advantage of this feature @sneridagh
- Improve mobile navigation menu with a nicer interaction and a fixed overlay with a drawer (customizable via CSSTransitionGroup) animation @sneridagh
- Use title instead of id as a source of translation in "Variation" field in block enhancers @sneridagh
- Move `theme.js` import to top of the client code, so it take precedence over any other inline imported CSS. This is not an strict breaking change, but it's worth to mention it as might be important and kept in mind. @sneridagh

See https://docs.voltocms.com/upgrade-guide/ for more information about all the breaking changes.

### Feature

- Support Node 16 @timo
- Content locking support for Plone (`plone.locking`) @avoinea
- Add the new search block @tiberiuichim @kreafox @sneridagh
- Provide Server-Side Rendering capabilities for blocks with async-based content (such as the listing block). A block needs to provide its own `getAsyncData` implementation, which is similar to an `asyncConnect` wrapper promise. @tiberiuichim @sneridagh
- Defaults are observed in block data if `InlineForm` or `BlockDataForm` are used. @sneridagh @tiberiuichim
- Apply form defaults from RenderBlocks and block Edit using a new helper, `applyBlockDefaults` @tiberiuichim
- Now each block config object can declare a schema factory (a function that can produce a schema) and this will be used to derive the default data for the block @tiberiuichim
- Add `volto-guillotina` addon to core @sneridagh
- Make `VocabularyTermsWidget` orderable @ksuess
- Get widget by tagged values utility function in the `Field` decider @ksuess
- Use Plone logo @ericof
- Update favicon and related tags with best practices @sneridagh
- Enable to be able to use the internal proxy in production as well @sneridagh
- Add runtime configuration for `@babel/plugin-transform-react-jsx` set to `automatic`. This enables the new JSX runtime: https://reactjs.org/blog/2020/09/22/introducing-the-new-jsx-transform.html So no longer `import React from 'react'` is needed anymore. @sneridagh
- Add `autocomplete` Widget component - It holds off the vocabulary endpoint pull until you search (more than 2 chars). Useful when dealing with huge vocabularies @sneridagh @reebalazs
- Add new listing block option "fullobjects" per variation @ksuess
- `FormFieldWrapper` accepts now strings and elements for description @nzambello
- Image block:
  - When uploading an image or selecting that from the object browser, Image block will set an empty string as alternative text @nzambello
  - Adds a description to the alt-tag with w3c explaination @nzambello
- Support TypeScript usage in Volto projects @pnicolli
- Added `LinkMore` component and link more in `HeroImageLeft` block. @giuliaghisini
- In the search block, allow editors to specify the sort on criteria.
  @tiberiuichim
- Added `.storybook` setup in the Volto `app` generator. Volto projects generated from this scafolding are now ready to run Storybook for the project and develop addons (in `src/addons` folder).
- Style checkboxes @nileshgulia1
- Allow loading .less files also from a Volto project's `src` folder. @tiberiuichim
- Add catalan translation @bloodbare @sneridagh
- Updated Volto production sites list @giuliaghisini
- Japanese translation updated @terapyon
- German translations updated @tisto
- Updated italian translation @pnicolli
- Updated Brazilian Portuguese translations @ericof

### Bugfix

- Fix `SelectWidget` vocabulary load on second component mount @avoinea #2655
- Fix `/edit` and `/add` `nonContentRoutes` to fix `isCmsUi` fn @giuliaghisini
- Register the dev api proxy after the express middleware @tiberiuichim
- Fix on form errors in block editor, not changing to metadata tab @sneridagh
- Fix SSR on `/edit` with dev proxy @tiberiuichim
- Fix logout action, removing the `__ac` cookie as well, if present. @sneridagh
- Do not show lead image block when the content type does not have the behavior enabled @sneridagh
- Missing default messages from JSON EN language file @sneridagh
- Show correct fieldname and not internal field id in Toast error messages on Add/Edit forms @jackahl
- `sitemap.xml.gz` obeys Plone Search settings @erral
- Get `blocks` and `blocks_layout` defaults from existing behavior when enabling TTW editable DX Layout @avoinea
- Yet another attempt at fixing devproxy. Split the devproxy into a separate devproxy verbose @tiberiuichim
- Add spinner on sharing View Button @iRohitSingh
- Fixed `SelectWidget`: when there was a selected value, the selection was lost when the tab was changed. @giuliaghisini
- Bugfixes to search block. By default search block, when empty, makes a simple
  query to the nav root, to list all content. Fix reading search text from URL.
  Implement a simple compression of URL. Don't count searched text as filter.
  Fix an edge case with showSearchInput in schema. Rename title to Section
  Title in facet column settings. Avoid double calls to querystring endpoint.
  @tiberiuichim
- Use correct shade of black in Plone logo @sneridagh
- Fix loading of cookie on SSR for certain requests, revert slight change in how they are loaded introduced in alpha 16 @sneridagh
- Prevent `ua-parser-js` security breach. See: https://github.com/advisories/GHSA-pjwm-rvh2-c87w @thet
- Fix storybook errors in the connected components, api is undefined. Using now a mock of the store instead of the whole thing @sneridagh
- CSS fix on `QueryWidget` to prevent line jumping for clear button when the multi selection widget has multiple items @kreafox
- Fix disable mode of `QuerystringWidget` when all criteria are deleted @kreafox
- Fix reset pagination in searchblock when changing facet filters @tiberiuichim
- Fix the selection of Maps Block @iRohitSingh
- `UniversalLink`: handle direct download for content-type File if user is not logged. @giuliaghisini
- Fixed `ObjectBrowserWidget` when is multiple or `maximumSelectionSize` is not set @giuliaghisini
- Fix full-width image overlaps the drag handle @iRohitSingh
- Fix move item to top of the folder when clicking on move to top action button @iRohitSingh
- Fix `downloadableObjects` default value @giuliaghisini
- Folder contents table header and breadcrumbs dropdown now appear only from the bottom, fixing an issue where the breadcrumb dropdown content was clipped by the header area @ichim-david
- Folder contents sort dropdown is now also simple as the other dropdowns
  ensuring we have the same behavior between adjecent dropdown @ichim-david
- Fix documention on block extensions, replace `render` with `template` to match Listing block @tiberiuichim
- Fix `isInternalURL` when `settings.internalApiPath` is empty @tiberiuichim
- Fix external link not supported by Navigation component #2853. @ericof
- Get Add/Edit schema contextually #2852 @ericof
- Fix regression in actions vocabularies calls because the change to use contextual schemas @sneridagh
- Include block schema enhancers (main block schema enhancer + variation schema enhancer) when calculating block default data @tiberiuichim
- Fixed object browser selected items number. @giuliaghisini
- Fix action vocabularies call avoiding regex look behind @nzambello
- Use subrequest in hero block to not lost locking token. @cekk
- Always add lang attr in html @nzambello
- Fix time widget position on 24h format @nzambello
- QuerystringWidget more resilient on old schemas @nzambello
- In search block, read SearchableText search param, to use it as search text input @tiberiuichim
- Fix missing translation in link content type @iRohitSingh
- Fixed drag-and-drop list placeholder issues @reebalazs
- Update demo address @ksuess
- Update list of trainings documentation @ksuess
- Scroll to window top only when the location pathname changes, no longer take the window location search parameters into account. The search page and the listing block already use custom logic for their "scroll into view" behaviors. @tiberiuichim
- Add missing layout view for `document_view` @MarcoCouto
- Add missing `App.jsx` full paths @jimbiscuit
- Fix z-index value of hamburger-wrapper on mobile resolutions overlapping the sidebar @ichim-david
- Fix UniversalLink handling of remote URLs from Link @nzambello

### Internal

- Upgrade to react 17.0.2 @nzambello
- Update to latest `plone.restapi` (8.16.2) @sneridagh
- Upgrade to `@plone/scripts` 1.0.3 @sneridagh
- Upgrade caniuse-lite 1.0.30001286 @tiberiuichim
- fix:correctly checkout plone.volto in buildout @nileshgulia1
- Add line in upgrade guide about `getVocabulary` API change @tiberiuichim
- Add new Volto websites in production @nzambello
- Remove Pastanaga logos from Toolbar @sneridagh
- Add `omelette` to the local Plone backend build @sneridagh
- Optimize npm package by adding `docs/` `cypress/` and `tests/` to .npmignore @avoinea
- Use released `@plone/scripts`, since the builds are broken if it's a local package @sneridagh
- Use `plone.volto` instead of `kitconcept.volto` @tisto
- Silence customization errors, they are now behind a `debug` library namespace @sneridagh
- Add development dependency on `use-trace-update`, useful for performance debugging @tiberiuichim
- Improved developer documentation. Proof read several chapters, most importantly the upgrade guide @ichim-david
- Footer: Point to `plone.org` instead of `plone.com` @ericof
- Fix `make start-frontend` @tisto
- Update all the tests infrastructure for the new `volto-guillotina` addon @sneridagh
- Add locales to existing block variations @sneridagh
- Add RawMaterial website in Volto production sites @nzambello
- Removing the hardcoded default block type from text block @iRohitSingh
- updated Volto sites list @giuliaghisini
- Cleanup dangling virtualenv files that should not be committed @pnicolli
- Remove bundlesize @tisto
- Upgrade stylelint to v14 (vscode-stylelint requires it now) @sneridagh
- Add several more stories for Storybook @tiberiuichim
- Add 2 new Volto websites by Eau de web for EEA @tiberiuichim
- Fix references to old configuration style in apiExpanders documentation @tiberiuichim
- Add `applySchemaDefaults`, in addition to `applyBlockDefaults`, to allow reuse in object widgets and other advanced scenarios @tiberiuichim
- Fix select family widgets stories in storybook @sneridagh
- Remove getNavigation from `Login.jsx` @iRohitSingh
- Allow listing block to be used in non-content pages (when used in a slot it
  shouldn't crash on add/edit pages) @tiberiuichim
- Fix typo "toolbalWidth" @iRohitSingh
- Update all requirements and the reasoning behind them in builds @sneridagh
- Update Plone version in api backend to 5.2.6. Update README and cleanup @fredvd
- Document CI changelog verifier failure details that mislead contributors @rpatterson

## 14.0.0-alpha.43 (2021-12-20)

### Breaking

- Move `theme.js` import to top of the client code, so it take precedence over any other inline imported CSS. This is not an strict breaking change, but it's worth to mention it as might be important and kept in mind. @sneridagh

### Feature

- Add runtime configuration for `@babel/plugin-transform-react-jsx` set to `automatic`. This enables the new JSX runtime: https://reactjs.org/blog/2020/09/22/introducing-the-new-jsx-transform.html So no longer `import React from 'react'` is needed anymore.
- Update favicon and related tags with best practices @sneridagh

### Bugfix

- Fix z-index value of hamburger-wrapper on mobile resolutions overlapping the sidebar @ichim-david
- Fix UniversalLink handling of remote URLs from Link @nzambello
- Add missing `App.jsx` full paths @jimbiscuit

### Internal

- Upgrade to react 17.0.2 @nzambello
- Upgrade caniuse-lite 1.0.30001286 @tiberiuichim
- fix:correctly checkout plone.volto in buildout @nileshgulia1
- Add line in upgrade guide about `getVocabulary` API change @tiberiuichim
- Add new Volto websites in production @nzambello
- Remove Pastanaga logos from Toolbar @sneridagh

## 14.0.0-alpha.42 (2021-12-13)

### Breaking

- Removed pagination in vocabularies widgets (SelectWidget, ArrayWidget, TokenWidget) and introduced subrequest to vocabulary action. @giuliaghisini

### Feature

- Add autocomplete Widget component - It holds off the vocabulary endpoint pull until you search (more than 2 chars). Useful when dealing with huge vocabularies @sneridagh @reebalazs

### Bugfix

- Add missing layout view for document_view @MarcoCouto

## 14.0.0-alpha.41 (2021-12-13)

### Feature

- Add catalan translation @bloodbare @sneridagh
- Added `.storybook` setup in the Volto `app` generator. Volto projects
  generated from this scafolding are now ready to run Storybook for the project
  and develop addons (in `src/addons` folder).
- Add new listing block option "fullobjects" per variation @ksuess
- Style checkboxes @nileshgulia1
- Allow loading .less files also from a Volto project's `src` folder. @tiberiuichim

### Bugfix

- Udate demo address @ksuess
- Update list of trainings documentation @ksuess
- Scroll to window top only when the location pathname changes, no longer take the window location search parameters into account. The search page and the listing block already use custom logic for their "scroll into view" behaviors. @tiberiuichim

### Internal

- Update to plone.restapi 8.16.2 (revert missing_value PR) @sneridagh
- Update all requirements and the reasoning behind them in builds @sneridagh
- Update Plone version in api backend to 5.2.6. Update README and cleanup @fredvd
- Various local development build improvements @rpatterson
- Document CI changelog verifier failure details that mislead contributors
- Document CI changelog verifier failure details that mislead contributors @rpatterson
- Updated italian translation @pnicolli

## 14.0.0-alpha.40 (2021-12-01)

### Bugfix

- In search block, read SearchableText search param, to use it as search text input
  @tiberiuichim
- Fix missing translation in link content type @iRohitSingh
- Fixed drag-and-drop list placeholder issues @reebalazs

## 14.0.0-alpha.39 (2021-11-30)

### Bugfix

- QuerystringWidget more resilient on old schemas @nzambello

## 14.0.0-alpha.38 (2021-11-30)

### Bugfix

- Use subrequest in hero block to not lost locking token. @cekk
- Always add lang attr in html @nzambello
- Fix time widget position on 24h format @nzambello

### Internal

- Remove getNavigation from Login.jsx @iRohitSingh
- Allow listing block to be used in non-content pages (when used in a slot it
  shouldn't crash on add/edit pages) @tiberiuichim
- Fix typo "toolbalWidth" @iRohitSingh

## 14.0.0-alpha.37 (2021-11-26)

### Bugfix

- Fixed object browser selected items number. @giuliaghisini
- Fix action vocabularies call avoiding regex look behind @nzambello

### Internal

- Fix select family widgets stories in storybook @sneridagh

## 14.0.0-alpha.36 (2021-11-25)

### Bugfix

- Fix regression in actions vocabularies calls because the change to use contextual schemas @sneridagh
- Include block schema enhancers (main block schema enhancer + variation schema enhancer) when calculating block default data @tiberiuichim

### Internal

- Fix references to old configuration style in apiExpanders documentation @tiberiuichim
- Add `applySchemaDefaults`, in addition to `applyBlockDefaults`, to allow reuse in object widgets and other advanced scenarios @tiberiuichim

## 14.0.0-alpha.35 (2021-11-24)

### Bugfix

- Fix `isInternalURL` when `settings.internalApiPath` is empty @tiberiuichim
- Fix external link not supported by Navigation component #2853. @ericof
- Get Add/Edit schema contextually #2852 @ericof

### Internal

- Upgrade p.restapi to 8.15.2 @sneridagh

## 14.0.0-alpha.34 (2021-11-20)

### Feature

- Apply form defaults from RenderBlocks and block Edit using a new helper, `applyBlockDefaults` @tiberiuichim
- Now each block config object can declare a schema factory (a function that can produce a schema) and this will be used to derive the default data for the block @tiberiuichim

## 14.0.0-alpha.33 (2021-11-20)

### Bugfix

- Fix downloadableObjects default value @giuliaghisini
- Folder contents table header and breadcrumbs dropdown now appear only from the
  bottom, fixing an issue where the breadcrumb dropdown content was clipped
  by the header area @ichim-david
- Folder contents sort dropdown is now also simple as the other dropdowns
  ensuring we have the same behavior between adjecent dropdown @ichim-david
- Fix documention on block extensions, replace `render` with `template` to match Listing block @tiberiuichim

### Internal

- Upgrade stylelint to v14 (vscode-stylelint requires it now) @sneridagh
- Add several more stories for Storybook @tiberiuichim
- Add 2 new Volto websites by Eau de web for EEA @tiberiuichim

## 14.0.0-alpha.32 (2021-11-09)

### Breaking

- Listing block no longer use `fullobjects` to retrieve backend data. It uses the catalog data instead. @plone/volto-team

### Internal

- Remove bundlesize @tisto
- Upgrade plone.restapi from 8.12.1 -> 8.13.0 @tisto

## 14.0.0-alpha.31 (2021-11-07)

### Feature

- Added LinkMore component and link more in HeroImageLeft block. @giuliaghisini

### Bugfix

- Fix the selection of Maps Block @iRohitSingh
- UniversalLink: handle direct download for content-type File if user is not logged. @giuliaghisini
- Fixed ObjectBrowserWidget when is multiple or maximumSelectionSize is not set @giuliaghisini
- Fix full-width image overlaps the drag handle @iRohitSingh
- Fix move item to top of the folder when clicking on move to top action button @iRohitSingh

### Internal

- Removing the hardcoded default block type from text block @iRohitSingh
- updated Volto sites list @giuliaghisini
- Cleanup dangling virtualenv files that should not be committed @pnicolli
- Improve italian translation @pnicolli

## 14.0.0-alpha.30 (2021-11-07)

### Feature

- Support typescript usage in Volto sites @pnicolli

## 14.0.0-alpha.29 (2021-11-06)

### Bugfix

- Fix reset pagination in searchblock when changing facet filters @tiberiuichim

## 14.0.0-alpha.28 (2021-11-03)

### Feature

- Defaults are observed in block data if `InlineForm` or `BlockDataForm` are used. @sneridagh @tiberiuichim

## 14.0.0-alpha.27 (2021-11-02)

### Breaking

- Use title instead of id as a source of translation in "Variation" field in block enhancers @sneridagh

## 14.0.0-alpha.26 (2021-11-01)

### Feature

- Provide Server-Side Rendering capabilities for blocks with async-based content (such as the listing block). A block needs to provide its own `getAsyncData` implementation, which is similar to an `asyncConnect` wrapper promise. @tiberiuichim @sneridagh

## 14.0.0-alpha.25 (2021-11-01)

### Feature

- FormFieldWrapper accepts now strings and elements for description @nzambello
- Image block:
  - When uploading an image or selecting that from the object browser, Image block will set an empty string as alternative text @nzambello
  - Adds a description to the alt-tag with w3c explaination @nzambello

### Bugfix

- Fix disable mode of `QuerystringWidget` when all criteria are deleted @kreafox

### Internal

- Add RawMaterial website in Volto production sites @nzambello

## 14.0.0-alpha.24 (2021-10-29)

### Feature

- Support Node 16 @timo

### Bugfix

- Prevent ua-parser-js security breach. See: https://github.com/advisories/GHSA-pjwm-rvh2-c87w @thet
- Fix storybook errors in the connected components, api is undefined. Using now a mock of the store instead of the whole thing @sneridagh
- CSS fix on `QueryWidget` to prevent line jumping for clear button when the multi selection widget has multiple items @kreafox

## 14.0.0-alpha.23 (2021-10-21)

### Feature

- Enable to be able to use the internal proxy in production as well @sneridagh

### Bugfix

- Fix loading of cookie on SSR for certain requests, revert slight change in how they are loaded introduced in alpha 16 @sneridagh

## 14.0.0-alpha.22 (2021-10-20)

### Breaking

- Improve mobile navigation menu with a nicer interaction and a fixed overlay with a drawer (customizable via CSSTransitionGroup) animation @sneridagh

### Internal

- Add locales to existing block variations @sneridagh

## 14.0.0-alpha.21 (2021-10-17)

### Feature

- In the search block, allow editors to specify the sort on criteria.
  @tiberiuichim
- Updated Volto production sites list @giuliaghisini

### Bugfix

- Bugfixes to search block. By default search block, when empty, makes a simple
  query to the nav root, to list all content. Fix reading search text from URL.
  Implement a simple compression of URL. Don't count searched text as filter.
  Fix an edge case with showSearchInput in schema. Rename title to Section
  Title in facet column settings. Avoid double calls to querystring endpoint.
  @tiberiuichim
- Use correct shade of black in Plone logo @sneridagh

## 14.0.0-alpha.20 (2021-10-15)

### Breaking

- Revisited, rethought and refactored Seamless mode @sneridagh
  For more information, please read the deploying guide
  https://docs.voltocms.com/deploying/seamless-mode/

and the upgrade guide
https://docs.voltocms.com/upgrade-guide/

### Bugfix

- Fixed SelectWidget: when there was a selected value, the selection was lost when the tab was changed. @giuliaghisini

## 14.0.0-alpha.19 (2021-10-15)

### Feature

- Make VocabularyTermsWidget orderable @ksuess
- Get widget by tagged values @ksuess

## 14.0.0-alpha.18 (2021-10-11)

### Internal

- Re-release last release, since it does not show on NPM @sneridagh

## 14.0.0-alpha.17 (2021-10-11)

### Breaking

- Fix logout action using the backend @logout endpoint, effectively removing the `__ac` cookie. It is recommended to upgrade to the latest p.restapi version to take full advantage of this feature @sneridagh

### Bugfix

- Add spinner on sharing View Button @iRohitSingh

## 14.0.0-alpha.16 (2021-10-10)

### Bugfix

- Yet another attempt at fixing devproxy. Split the devproxy into a separate
  express middleware. Introduce the `DEBUG_HPM` env var to make the devproxy
  verbose @tiberiuichim

## 14.0.0-alpha.15 (2021-10-10)

### Breaking

- Adjusted main `Logo` component styling @sneridagh

For more information, please read the upgrade guide
https://docs.voltocms.com/upgrade-guide/

### Feature

- Add `volto-guillotina` addon to core @sneridagh

### Internal

- Improved developer documentation. Proof read several chapters, most importantly the upgrade guide @ichim-david
- Use Plone logo (Closes #2632) @ericof
- Updated Brazilian Portuguese translations @ericof
- Footer: Point to plone.org instead of plone.com @ericof
- Fix "make start-frontend" @tisto
- Update all the tests infrastructure for the new `volto-guillotina` addon @sneridagh

## 14.0.0-alpha.14 (2021-10-01)

### Bugfix

- Get `blocks` and `blocks_layout` defaults from existing behavior when enabling TTW editable DX Layout @avoinea

### Internal

- Add development dependency on use-trace-update, useful for performance debugging @tiberiuichim
- Upgrade to `@plone/scripts` 1.0.3 @sneridagh

## 14.0.0-alpha.13 (2021-09-30)

### Feature

- Add the new search block @tiberiuichim @kreafox @sneridagh

## 14.0.0-alpha.12 (2021-09-29)

### Bugfix

- Show correct fieldname and not internal field id in Toast error messages on Add/Edit forms @jackahl
- sitemap.xml.gz obeys Plone Search settings @erral

### Internal

- Use plone.volto instead of kitconcept.volto @tisto
- Silence customization errors, they are now behind a `debug` library namespace @sneridagh
- Remove recently introduced `RAZZLE_I18NDEBUGMODE` in favor of a `debug` library namespace @sneridagh

## 14.0.0-alpha.11 (2021-09-25)

### Internal

- Use released @plone/scripts, since the builds are broken if it's a local package @sneridagh

## 14.0.0-alpha.10 (2021-09-25)

### Breaking

- New i18n infrastructure in the new `@plone/scripts` package @sneridagh
- Removed `src/i18n.js` in favor of the above change @sneridagh

### Feature

- Add RAZZLE_I18NDEBUGMODE env var and corresponding i18nDebugMode config setting to enable/disable react-intl error messages. @sneridagh

### Bugfix

- Missing default messages from JSON EN language file @sneridagh

## 14.0.0-alpha.9 (2021-09-21)

### Breaking

- Use the block's title as the source of the translation instead of using the id of the block. See upgrade guide for more information @sneridagh

### Bugfix

- Do not show lead image block when the content type does not have the behavior enabled @sneridagh

## 14.0.0-alpha.8 (2021-09-20)

### Bugfix

- Fix logout action, removing the `__ac` cookie as well, if present. @sneridagh

## 14.0.0-alpha.7 (2021-09-20)

### Feature

- Japanese translation updated @terapyon
- German translations updated @tisto

## 14.0.0-alpha.6 (2021-09-20)

### Bugfix

- Fix SSR on /edit with dev proxy @tiberiuichim

## 14.0.0-alpha.5 (2021-09-20)

### Bugfix

- Fix on form errors in block editor, not changing to metadata tab @sneridagh

## 14.0.0-alpha.4 (2021-09-20)

### Internal

- Bring back the `cypress` folder from the npm ignore files, since the libs in there are required and helpful for projects, remove only the `tests` and `fixtures` @sneridagh

## 14.0.0-alpha.3 (2021-09-20)

### Bugfix

- Fix /edit and /add nonContentRoutes to fix isCmsUi fn @giuliaghisini
- Register the dev api proxy after the express middleware @tiberiuichim

### Internal

- Update to latest p.restapi (8.9.1) @sneridagh
- Remove `workingcopy` from checkouts info for kitconcept.volto @sneridagh
- Remove built workingcopy fixture environment based on local, back to docker based one @sneridagh
- Add `omelette` to the local Plone backend build @sneridagh
- Optimize npm package by adding docs/ cypress/ and tests/ to .npmignore @avoinea

## 14.0.0-alpha.2 (2021-09-14)

### Internal

- Revert: Detect when a user has logged in by means other than JWT, such as ZMI `Basic`
  authentication or the classic HTML Plone `@login` view @rpatterson

## 14.0.0-alpha.1 (2021-09-13)

### Breaking

- Detect when a user has logged in by means other than JWT, such as ZMI `Basic`
  authentication or the classic HTML Plone `@login` view @rpatterson

### Bugfix

- Fix SelectWidget vocabulary load on second component mount @avoinea #2655

## 14.0.0-alpha.0 (2021-09-08)

### Breaking

- Remove compatibility for old configuration (based on imports) system. Migrate your configuration to the new configuration system for your project before upgrading to Volto 14. See https://docs.voltocms.com/upgrade-guide/#volto-configuration-registry @sneridagh
- Content locking is not a breaking change, but it's worth noting that Volto 14 comes with locking support enabled by default. Latest `plone.restapi` versions is required. See https://docs.voltocms.com/upgrade-guide/ for more information

### Feature

- Content locking support for Plone (plone.locking) @avoinea

## 13.15.0 (2021-09-07)

### Feature

- Show item title and item type when hovering over item title and item type icon in folder content view @iFlameing
- Change the batch size of folder content @iFlameing
- Show loading indicator for listing view @iFlameing

### Bugfix

- Validate `required` touched-only fields in Form everywhere @nileshgulia1

### Internal

- Add placeholder to WysiwygWidget @nzambello
- Update italian translations @nzambello
- Get SchemaWidget field factories from backend @avoinea

## 13.14.0 (2021-09-02)

### Feature

- Refactor users and groups controlpanel @nileshgulia1

## 13.13.0 (2021-09-01)

### Feature

- Show version in history view @iFlameing
- Contents shows also array indexes @nzambello

### Bugfix

- Fix SearchWidget required `pathname` @avoinea #2645
- Fix for Contents tag modal @nzambello
- Cut/Copy blocks: fixed cut/copy unselected blocks. @giuliaghisini
- Properly style QueryWidget when used standalone, outside of QuerystringWidget @kreafox
- Add location.search as criteria in `ScrollToTop` component @kreafox
- Scroll to top only if the location pathname changes @kreafox

### Internal

- Disabled all the other configuration options when user did not choose any criteria in listing block @iFlameing
- Updated Brazilian Portuguese translations @ericof
- Footer: Point to plone.org instead of plone.com @ericof
- Array and token widget available as named widget @nzambello

## 13.12.0 (2021-08-20)

### Feature

- Multilingual routing was added for sitemap, search, contact-form, change-password, register and password-reset @ionlizarazu
- Opening the search input in the object browser, it will get the focus @nzambello

### Bugfix

- Fix ObjectBrowserNav items key @nzambello
- Fix ObjectBrowserNav aria label: id => title @nzambello
- Fix missing code in `ArrayWidget` from refactored `SelectWidget` @sneridagh

## 13.11.0 (2021-08-18)

### Feature

- Add select utils `normalizerValue`, add state to the basic select field forcing it to be fully controlled @sneridagh

### Bugfix

- Improve consistency of `TokenWidget`'s use of the choice labels as "values" instead of internal uids assigned by `react-select`. @tiberiuichim
- Solve glitch in async loading options in `AsyncSelect` components @sneridagh

### Internal

- Add tests for `Select` component, document the use cases propely @sneridagh
- Upgrade `AsyncSelect` to a version compatible with `react-select` v4 @sneridagh
- Upgrade to latest `react-select` @sneridagh

## 13.10.0 (2021-08-18)

### Feature

- Increase clickable area of right-arrow in objectBrowser @iFlameing
- Prevent form submit when clicking on BlockChooserButton @giuliaghisini
- Make selectedItems Filter work in Contents folder @nileshgulia1

### Bugfix

- Fix SearchWidget search by path @giuliaghisini

## 13.9.0 (2021-08-18)

### Feature

- Removed unnecessary set-cookies for the removal of the authentication cookie when the user is not logged in @mamico
- Add additional classnames for the field wrappers and the fieldsets in forms, this helps to be more addressable in CSS if required @sneridagh

### Bugfix

- Add title/tooltip on Toolbar buttons @avoinea #1384
- Slight CSS fix on `ObjectWidget` for supporting long add element button messages @sneridagh
- Fix the babel view cancel button redirect @iFlameing
- Show toast error when trying to delete item and it's not permitted @danielamormocea

## 13.8.3 (2021-08-16)

### Bugfix

- Prevent form submit when clicking on BlockChooserButton @giuliaghisini
- Add missing `publicURL` to the list of `window.env` serialized variables coming from the hosts configuration to complete the support for seamless mode @sneridagh

## 13.8.2 (2021-07-20)

### Bugfix

- Improve `URLWidget` component, so it uses `flattenToURL` for the value @sneridagh

## 13.8.1 (2021-07-16)

### Bugfix

- Missing prop `properties` passed down required for #2579 to work properly @sneridagh

## 13.8.0 (2021-07-14)

### Feature

- A new component was added, `BlockChooserButton`, it encapsulate the logic of show/hiding the `BlockChooser` @tiberiuichim
- Overload `required` property for blocks config, it supports a function as value taken `properties` (current object data) and `block` (the block being evaluated in `BlockChooser`). The purpose is to enable more control over the available blocks in the Blocks chooser. @sneridagh

### Bugfix

- Add fallback to the "image" field in Image Gallery if the listingPreviewImageField defined in the project is not available on an object @jackahl

## 13.7.0 (2021-07-12)

### Feature

- VocabularyTermsWidget option with translations for config.settings.supportedLanguages @ksuess

### Bugfix

- Fix InlineForm's understanding of missing default values @rexalex
- Guard in `isInternalURL` to catch non-string values @sneridagh

### Internal

- Update `browserlist` DB @sneridagh
- Install `luxon` explicitly to fix `rrule` package flickering deps (yarn problem) @sneridagh
- Add a11y cypress test for table block @ThomasKindermann
- Add Cypress test for Link content type @tisto
- Upgrade plone.restapi to 8.4.1 in the dev buildout @tisto

## 13.6.0 (2021-07-03)

### Feature

- Add VocabularyTermsWidget and map to field with widget attribute set to 'vocabularyterms'. @ksuess

### Bugfix

- added "Complementary" landmark-role to skiplink-container for a11y @ThomasKindermann
- changed breadcrumb link text-color slightly for a11y color contrast @ThomasKindermann
- changed table headline text color to black for a11y @ThomasKindermann

### Internal

- Updated Brazilian Portuguese translations @ericof

## 13.5.0 (2021-06-30)

### Feature

- Add og tags for social sharing @giuliaghisini @nzambello
- Add interface for plone seo extensions to use values added by them as metadata @jackahl

### Internal

- Upgrade to Storybook 6.3, refresh deps version for babel @sneridagh

## 13.4.0 (2021-06-29)

### Feature

- Working copy support for Plone (plone.app.iterate) @sneridagh

## 13.3.1 (2021-06-29)

### Internal

- Remove locales .json files pushed again by mistake, now they are no longer needed to be in the repo, since they are generated at runtime, and included in the released versions @sneridagh

## 13.3.0 (2021-06-29)

### Feature

- Allowing user to paste url in search box in objectBrowser @iFlameing
- Allowing user to click on the breadcrumbs of objectBrowser @iFlameing
- `Navigation` and `Breadcrumbs` are `apiExpanders` aware and run the action depending on them @sneridagh

### Bugfix

- Fixed docs for config.settings.externalRoutes @giuliaghisini
- Fix `Pluggable` in the use case that a `Plug` is empty @sneridagh
- Fix `Login` component navigation for `INavigationRoot` structures @sneridagh
- Hyphenation block chooser labels (no html changes) @ksuess

### Internal

- Bumps prismjs from 1.23.0 to 1.24.0. @timo

## 13.2.2 (2021-06-18)

### Bugfix

- Avoid debugging error in toolbar @tiberiuichim
- Fix the bug related to specific versioning view @iFlameing
- Fix blocks-listing Cypress test @giuliaghisini
- Fix the translation of header in babel view @iFlameing
- Fix German translations for leadimage and listing block @timo
- Show toast success message when adding a new local role @iFlameing
- Bump postcss from 7.0.29 to 7.0.36 @timo
- Complete Spanish translation @erral
- Complete German translation @timo

## 13.2.1 (2021-06-14)

### Bugfix

- Changed 'batch_size' attribute in 'b_size' in querystring widget. @giuliaghisini

### Internal

- Upgrade generator deps @sneridagh

## 13.2.0 (2021-06-12)

### Feature

- Allow passing a schemaEnhancer to QuerystringWidget @tiberiuichim
- Add internal URL blacklist to avoid render custom routes in Volto @nzambello
- In listing blocks, scroll to start of listing block instead page start @giuliaghisini

### Bugfix

- Fix addBreaklinesInline when string ends with new line @giuliaghisini
- Changed 'batch_size' attribute in 'b_size' in querystring widget. @giuliaghisini
- Properly respect batching and result limits in listing block @tiberiuichim
- Changed 'batch_size' attribute in 'b_size' in querystring widget. @giuliaghisini
- Properly respect batching and result limits in listing block @tiberiuichim
- Improve folder_contents workflow state (#2017) @avoinea
- Making placeholder image of video block to take 100% width when it is right or left aligned @iFlameing
- Showing clear icon when title is too long in objectbrowser selected items in multiple mode @iFlameing
- Use querystring prop in ListingBody @giuliaghisini
- Set default value selected for variation in listing block @giuliaghisini

### Internal

- Add [Volta](https://volta.sh) support @nzambello
- Various minor `Makefile` cleanup @rpatterson
- Improve error handling in UniversalLink @nzambello

## 13.1.2 (2021-05-26)

### Internal

- Make the `AddLinkForm` component generic, to allow reuse in volto-slate @tiberiuichim
- Adding hover effect on ObjectBrowserNav icon @iFlameing

## 13.1.1 (2021-05-25)

### Bugfix

- Second try to fix images in dev mode when api path is present (e.g. using the Robot server in Cypress tests) @sneridagh

## 13.1.0 (2021-05-24)

### Feature

- enabled ability to set 'extractScripts' for error pages @giuliaghisini

### Bugfix

- Modify Default and Summary templates to render the LinkMore @ionlizarazu
- Revert #2472, this broke normal development mode images @sneridagh

## 13.0.2 (2021-05-22)

### Bugfix

- Apply the `schemaEnhancer` from the main block even if no variations are found @sneridagh

### Internal

## 13.0.1 (2021-05-18)

### Bugfix

- Backwards compatibility for existing listing blocks with templates @sneridagh

## 13.0.0 (2021-05-18)

### Breaking

- Seamless mode by default in development. Added `Host` header support for production
  deployments, so no `RAZZLE_API_PATH` is required in production builds anymore if the
  header is present. Not an strictly breaking change, but it's a default behavior change
  worth to notice on its own. No change required in your deployments if you suply
  currently `RAZZLE_API_PATH` in build time. See documentation for more information.
  @sneridagh
- Deprecate Node 10 since it's out of LTS since April 30th, 2021 @sneridagh
- Remove the "inverted" option in Table Block since it was useless with the current CSS
  set. Better naming of options and labels in table block (English). Updating the i18n messages for the used translations is advisable, but not required. @iFlameing
- Get rid of the font icons in the control panels overview @sneridagh
- Refactored `src/components/manage/Widgets/QuerystringWidget` using `ObjectWidget` and schemas @sneridagh
- Refactored `Listing` block using the new `src/components/manage/Widgets/QuerystringWidget`. Introducing a new `showLinkMore` block option opt-in for the additional feature instead of always-in. Deprecated `ListingSidebar` and `src/components/manage/Blocks/Listing/QuerystringWidget` in favor of the new `src/components/manage/Widgets/QuerystringWidget` @sneridagh

For a more information, please read the upgrade guide
https://docs.voltocms.com/upgrade-guide/

### Feature

- Compile i18n json locales only at build time on the fly and at release time @sneridagh
- Change login form fixing accessibility issues @nzambello

### Bugfix

- Fix the Listing block with criteria to render correctly on a non-multilingual homepage. @ionlizarazu
- Fix selection of previous block when deleting a block @tiberiuichim
- Disable `Select` components family to lazy load on SSR, since it's breaking and the fix is quite obscure. They are not valuable on SSR responses anyway. @sneridagh
- Fix leftover from the multilingual fix for composed language names @sneridagh @ericof
- Translate 'All' label in Contents view pagination. @giuliaghisini
- Replace `langmap` dependency with internal code that supports composite language names @sneridagh @ericof
- RenderBlocks: Blocks like the listing block need a path. @ksuess
- Normalize language to get the correct filename in lazy imports for composite language names @sneridagh @ericof
- Checkbox not using `null` as false @sneridagh
- Use params prop in api middleware @giuliaghisini
- Fix PORT env var handling, if you have set the PORT in build time, the setting was
  removed back to defaults, now the build time setting is kept (unsetting in build time
  and set it in runtime is now the recommended setup) @sneridagh
- Fix sort_order restapi call, works on action for existing listing blocks
  and in ListingData saving correctly new ones @nzambello
- Fix `contextURL` in `ObjectBrowser` for special (add/edit) views using `getBaseUrl` @sneridagh

### Internal

- Full real zero configuration achievement by turning the stock default
  `RAZZLE_PUBLIC_DIR` into a relative path, so we can enable truly movable builds
  @sneridagh
- Upgrade Cypress to latest @sneridagh
- Remove surge since it's not used anymore @sneridagh
- Upgrade `react-redux` and friends @sneridagh
- Upgrade `yarnhook` and `yarn-deduplicate` @sneridagh
- Add Listing block test for root path @ionlizarazu
- Only log changes to po (`poToJson`) if running as a script @sneridagh
- Remove json locales from the repo to avoid merge conflicts @sneridagh
- All the `Select` components family in core are loaded through `Loadables` helper @sneridagh
- Updated Brazilian Portuguese translations @ericof
- Improve Github Actions names, separate the code analysis from the main core @sneridagh

## 13.0.0-alpha.10 (2021-05-16)

### Bugfix

- Fix the Listing block with criteria to render correctly on a non-multilingual homepage. @ionlizarazu
- Fix selection of previous block when deleting a block @tiberiuichim

### Internal

- Upgrade Cypress to latest @sneridagh
- Remove surge since it's not used anymore @sneridagh
- Upgrade `react-redux` and friends @sneridagh
- Upgrade `yarnhook` and `yarn-deduplicate` @sneridagh
- Add Listing block test for root path @ionlizarazu
- Only log changes to po (`poToJson`) if running as a script @sneridagh

## 13.0.0-alpha.9 (2021-05-13)

### Feature

- Compile i18n json locales only at build time on the fly and at release time @sneridagh

### Internal

- Remove json locales from the repo to avoid merge conflicts @sneridagh

## 13.0.0-alpha.8 (2021-05-12)

### Bugfix

- Disable `Select` components family to lazy load on SSR, since it's breaking and the fix is quite obscure. They are not valuable on SSR responses anyway. @sneridagh

### Internal

- All the `Select` components family in core are loaded through `Loadables` helper @sneridagh

## 13.0.0-alpha.7 (2021-05-11)

### Bugfix

- Fix leftover from the multilingual fix for composed language names @sneridagh @ericof

### Internal

- Updated Brazilian Portuguese translations @ericof

## 13.0.0-alpha.6 (2021-05-11)

### Bugfix

- Translate 'All' label in Contents view pagination. @giuliaghisini
- Replace langmap dependency with internal code that supports composite language names @sneridagh @ericof

## 13.0.0-alpha.5 (2021-05-10)

### Bugfix

- RenderBlocks: Blocks like the listing block need a path. @ksuess
- Normalize language to get the correct filename in lazy imports for composite language names @sneridagh @ericof

### Internal

- Updated Brazilian Portuguese translations @ericof

## 13.0.0-alpha.4 (2021-05-07)

### Breaking

- Refactored `src/components/manage/Widgets/QuerystringWidget` using `ObjectWidget` and schemas @sneridagh
- Refactored `Listing` block using the new `src/components/manage/Widgets/QuerystringWidget`. Introducing a new `showLinkMore` block option opt-in for the additional feature instead of always-in. Deprecated `ListingSidebar` and `src/components/manage/Blocks/Listing/QuerystringWidget` in favor of the new `src/components/manage/Widgets/QuerystringWidget` @sneridagh

For a more information, please read the upgrade guide
https://docs.voltocms.com/upgrade-guide/

### Bugfix

- Checkbox not using `null` as false @sneridagh

## 13.0.0-alpha.3 (2021-05-06)

### Bugfix

- Use params prop in api middleware @giuliaghisini

- Fix PORT env var handling, if you have set the PORT in build time, the setting was
  removed back to defaults, now the build time setting is kept (unsetting in build time
  and set it in runtime is now the recommended setup) @sneridagh

## 13.0.0-alpha.2 (2021-05-05)

### Bugfix

- Fix sort_order restapi call, works on action for existing listing blocks
  and in ListingData saving correctly new ones @nzambello

### Internal

- Updated Brazilian Portuguese translations @ericof

## 13.0.0-alpha.1 (2021-05-03)

### Internal

- Full real zero configuration achievement by turning the stock default
  `RAZZLE_PUBLIC_DIR` into a relative path, so we can enable truly movable builds
  @sneridagh

## 13.0.0-alpha.0 (2021-05-03)

### Breaking

- Seamless mode by default. Added `Host` header support for deployments, so no
  `RAZZLE_API_PATH` is required in production builds anymore if the header is present.
  Not an strictly breaking change, but it's a default behavior change worth to notice on
  its own. No change required in your deployments if you suply currently
  `RAZZLE_API_PATH` in build time. See documentation for more information. @sneridagh
- Deprecate Node 10 since it's out of LTS since April 30th, 2021 @sneridagh
- Remove the "inverted" option in Table Block since it was useless with the current CSS
  set. Better naming of options and labels in table block (English). Updating the i18n messages for the used translations is advisable, but not required. @iFlameing
- Get rid of the font icons in the control panels overview @sneridagh

For a complete list of actions to follow, please read the upgrade guide
https://docs.voltocms.com/upgrade-guide/

### Feature

- Change login form fixing accessibility issues @nzambello

### Internal

- Improve Github Actions names, separate the code analysis from the main core @sneridagh

## 12.14.0 (2021-05-03)

### Feature

- Provide api for block extensions. See `/blocks/extensions` in documentation @tiberiuichim

### Bugfix

- In BlockDataForm, always clone schema before applying enhancers @tiberiuichim
- In BlockDataForm, don't add the variations field multiple times @tiberiuichim

## 12.13.0 (2021-04-30)

### Feature

- Making objectBrowserWidget context aware @iFlameing

### Bugfix

- Adding `flattenToAppURL` in Link component @iFlameing

- Disable click event of the outside the engine click detection, since it leads to bad
  behavior for custom and library elements that try to mount things attaching them in
  the Body or outside the detected container @sneridagh

## 12.12.0 (2021-04-29)

### Feature

- Translations german: Login/Register @ksuess

### Bugfix

- Fix image gallery in listing block for contained (non-query based) images @sneridagh

## 12.11.0 (2021-04-28)

### Feature

- Implemented Babel view, to compare translated items in add and edit mode. @giuliaghisini
- as in Plone, hide controlpanel for users that are no 'Manager' or 'Site Administrator'. @giuliaghisini
- Improve the blocks engine by adding a detector for clicking outside in the `BlocksForm` @sneridagh
- Include a pluggable architecture for pluggable render-time insertions (similar to <Portal>) @tiberiuichim
- Add parseDateTime helper from DatetimeWidget to handle timezones @nzambello

### Bugfix

- Include selected block in multiselections @sneridagh
- Correct the selected values rendering at isMulti SelectWidget @ionlizarazu

### Internal

- Implement Github actions workflow to deploy the documentation to the Plone Foundation server @ericof
- Pin `immutable` to an updated version that does not produce continuous deprecation notices in console on every change @sneridagh
- Print console.error in SSR if not an ignored error code @nzambello
- Fetch addons with https using mrs-developer @nzambello
- Fix sitemap URL generation @nzambello

## 12.10.1 (2021-04-14)

### Bugfix

- Better error handling code in SSR when an error occurs in the code @ksuess @sneridagh

## 12.10.0 (2021-04-14)

### Feature

- Add support in FileWidget for raw file data in base64 (control panels, not really NamedFile fields) @sneridagh

### Bugfix

- ObjectListWidget: edit mode: expand last added item, not first of list. @ksuess
- Improve error handling in SSR when an error occurs in the code @sneridagh

### Internal

- Ignore files in addons when building i18n messages in the i18n script, since it's useless (they should be done in the addon itself) and lead to errors when parsing also internal `node_modules` and other utility files @sneridagh

## 12.9.0 (2021-04-10)

### Bugfix

- Avoid double calling asyncPropsExtenders @ksuess @tiberiuichim

### Internal

- Fix server when ECONNRESET is received from the backend @sneridagh
- Remove all appearences of `UNSAFE_componentWillMount` since it loads also on the SSR calls too @sneridagh

## 12.8.0 (2021-04-08)

### Feature

- Add configurable api expanders @csenger @nileshgulia1 @tiberiuichim @sneridagh
- In Text block, keep text selection on focus, and move focus to end of text if there's no selection @giuliaghisini

### Bugfix

- Fix `fieldset` instead of `fieldSet` in ObjectWidget component @sneridagh

## 12.7.0 (2021-04-07)

### Feature

- Use `onInsertBlock` callback when adding new blocks if available, otherwise fallback to `onMutateBlock` refs #2330 @avoinea

### Bugfix

- fix universal link @nileshgulia1s
- fixed recurrence widget when weekly recurrence is selected and event start date is on sunday. @giuliaghisini
- Fix default value for checkbox widget @alexbueckig
- Fix for forms in content types, the fieldset was not being passed over to the field. This affected form generation ids and labels. @sneridagh
- Add a bit of a11y love to the `ObjectListWidget` @sneridagh
- fix universal link when no item content obj passed @nileshgulia1

### Internal

- Add Blocks helpers docs and tests @avoinea

## 12.6.1 (2021-04-06)

### Bugfix

- Remove duplicated wrapper on block edit form @sneridagh
- Fix small catched up issues in tests @sneridagh

## 12.6.0 (2021-04-05)

### Feature

- Add ObjectWidget and ObjectListWidget @sneridagh
- Add `BlockForm` component, variations and schemaExtender aware @sneridagh
- Improvements to the `InlineForm` @sneridagh

### Bugfix

- Remove InlineForm default focus on first input @avoinea

### Internal

- Add Storybook to the main docs (docs.voltocms.com/storybook) build @sneridagh

## 12.5.0 (2021-03-31)

### Feature

- New setting, `config.settings.showTags` to be able to configure tags visibility on default View @avoinea

### Bugfix

### Internal

- Add toPublicURL helper @nzambello
- Don't show empty groups in BlockChooser @tiberiuichim
- Fix Text Block placeholder regression refs #2322 @avoinea

### Internal

- BlocksForm and RenderBlocks now allow a `blocksConfig` configuration object as a prop @tiberiuichim
- Updated italian translations @nzambello

## 12.4.2 (2021-03-29)

### Bugfix

- Re-add formTitle, formDescription, metadata to BlocksForm @avoinea

## 12.4.1 (2021-03-29)

### Bugfix

- Fixed InlineForm boolean false value @razvanMiu
- Fix warning message in console, move open/close detection to the aside itself @sneridagh
- Revert SidebarPortal min-height @avoinea
- Add proper proptype in `SidebarPopup` @sneridagh

### Internal

- Update plone/volto Docker image to use latest yo generator and support ADDONS env @avoinea
- Add `docker-compose.yml` to the repo for quick demoing @sneridagh
- Fixed babel config when loading addons (in testing mode) @sneridagh

## 12.4.0 (2021-03-25)

### Feature

- Improved comments @rexalex @avoinea
- Added SidebarPopup component for extra sidebar handling @avoinea
- Use SidebarPopup component in place of CSS transition sidebar @nileshgulia1

### Bugfix

- Fixed multiSelected propType and BlocksForm multiSelected.includes @avoinea
- Fixed italian translations for block `Maps` @giuliaghisini
- Fixed SidebarPortal min-height @avoinea
- Fixed CheckboxWidget state @razvanMiu

### Internal

- Upgrade API to Plone 5.2.4 and p.restapi 7.1.0 @sneridagh
- Reorganization of the Cypress tests, now they live in `cypress/tests` @sneridagh
- Splitted Cypress tests into `core` tests and `guillotina` ones for better overall handling @sneridagh

### Docs

- Update internal proxy docs @nzambello

## 12.3.0 (2021-03-18)

### Feature

- Improve `ObjectBrowserWidget` adding a manual input field and allow external URLs. Add feature to paste internal URLs and convert them to selected objects. Added the `allowExternals` prop in order to allow this behavior (opt-in).

### Bugfix

- Fix storybook initial config registry setup @sneridagh
- Search page now follows Plone's ISearchSchema settings @tiberiuichim
- Improve `ContextNavigation` component, adding the level you are in each iteration @sneridagh

### Internal

- Add testing add-on for enable special testing use cases and configuration options @sneridagh
- Add `RAZZLE_TESTING_ADDONS` environment variable for adding addons for testing purposes @sneridagh
- Add "Humboldt Labor" to show cases.
- Updated "Volto in Production" list @alecghica

### Docs

- Explicitly mention `src/config` in the "Internal proxy to API" documentation @pigeonflight

## 12.2.0 (2021-03-03)

### Feature

- Adds skiplinks @nzambello
- Fix some semantic tags as nav @nzambello
- Allow addons to specify their own dependencies in their package.json `addons` key, just like the regular Volto projects. This means that it's no longer required to list all possible addons in the Volto project and they can be bootstrapped as being part of a dependency @tiberiuichim
- insert a dimmer with the loading message in the form when the status changes in the content folder. @martina.bustacchini

### Bugfix

- Enable draftjs links to open in target blank if is external url. @giuliaghisini

### Internal

- Use correct status code for static files error handling @nzambello
- Remove dangling `.replaces(...` for the apiPath and use flattenToAppURL instead @sneridagh

## 12.1.2 (2021-02-28)

### Bugfix

- Fix addon reducers registration @tiberiuichim

## 12.1.1 (2021-02-26)

### Bugfix

- Import asyncConnected actions directly from actions module, the resolution order is different in projects @tiberiuichim @avoinea

## 12.1.0 (2021-02-24)

**This is a brown bag release and should not be used, upgrade to Volto 12.1.1 instead.**

### Feature

- A new setting, `config.settings.storeExtenders` which allows customization of used Redux middleware @tiberiuichim
- Introduce `config.settings.asyncPropsExtenders` which allows customizing, per route, the `asyncConnected` actions @tiberiuichim @sneridagh

### Bugfix

- Adapt to BlocksForm in Blocks Engine @nileshgulia1
- a11y improvements in `ObjectBrowser` and `BlockChooser` @sneridagh
- Fix UniversalLink for download link. @giuliaghisini

### Internal

- Fork redux-connect code in `src/helpers/AsyncConnect`, to allow mixing in config-based asyncConnects. Provide a webpack alias that overloads the redux-connect imports. @tiberiuichim

### Docs

- Update wording @svx

## 12.0.0 (2021-02-20)

### Breaking

- Introduction of the new Volto Configuration Registry @sneridagh @tiberiuichim
  For more information about this breaking change: https://docs.voltocms.com/upgrade-guide/#upgrading-to-volto-12xx

### Feature

- New breadcrumbs `INavigationRoot` aware for the _Home_ icon. This allows inner subsites navigation and better support for multilingual sites. @sneridagh

### Internal

- Upgrade plone.restapi to 7.0.0 and Plone to 5.2.3 @sneridagh

## 12.0.0-alpha.0 (2021-02-17)

### Breaking

- Introduction of the new Volto Configuration Registry @sneridagh @tiberiuichim
  For more information about this breaking change: https://docs.voltocms.com/upgrade-guide/#upgrading-to-volto-12xx

## 11.1.0 (2021-02-08)

### Feature

- Add `preloadLazyLibs` and `settings.lazyBundles` to allow preloading bundles of lazy libraries @tiberiuichim @silviubogan
- Added onChangeFormData prop to Form component @giuliaghisini
- Internationalization story for add-ons @sneridagh
- robots.txt from plone as fallback (if /public/robots.txt not exists and .env VOLTO_ROBOTSTXT variable not exists.) @giuliaghisini
- UniversalLink and ConditionalLink accepts also an item to link to. If item is of @type Link, a direct link to remote url is generated if user is not logged. @giuliaghisini

### Bugfix

- temporarly removed linkDetectionPlugin for draftjs (for some conflicts with AnchorPlugin) @giuliaghisini
- German translation: aria-label of '/contents' button : "Inhalte" not "Inhaltsverzeichnis" @ksuess
- fix view links and others styles of entities on editing Text Block. @giuliaghisini
- Make sidebar-collapsed visible on small mobile. @giuliaghisini
- Fix regresion on the imagesizes styling due to the removal of the id in 11 @sneridagh

### Internal

- Update docs: configuration of routes and addonRoutes @ksuess

## 11.0.0 (2021-01-29)

### Breaking

- [circular deps] Move `AlignBlock` component to its rightful place @sneridagh
- Removing id from FormFieldWrapper @iFlameing
- Change default Listing Template to include only Text and renamed the old default Template to Summary Template @jackahl

### Feature

- Add `ContextNavigation` component, it can fetch the `@contextnavigation` plone.restapi
  endpoint and display a navigation portlet, similar to Plone's classic
  navigation portlet.
- added linkDetectionPlugin plugin to draftjs to automatically create links for urls and mails when editing text. @giuliaghisini
- An initial Storybook setup. Start it with `yarn storybook`. Feel free to contribute more stories! @sneridagh
- Add storybook Wrapper utility component. Add ContactForm initial story @tiberiuichim
- make and load configurable reducers in the client `window.__data`, decreasing the html size @nileshgulia1 @tiberiuichim
- Custom group component for selectStyling @nileshgulia1
- Add new components: RenderBlocks, BlocksForm, DragDropList and EditBlockWrapper @tiberiuichim
- Add `noValueOption` prop to `SelectWidget` so you can opt-out from the "no-value" option so the choices are a closed list @sneridagh
- Provide `injectLazyLibs()` wrapper and `settings.loadables` config to deal with loadable libraries @tiberiuichim

### Bugfix

- Better handling of a condition in the new breadcrumbs @sneridagh

### Internal

- Upgrade react-select to 4.0.2 @sneridagh
- Upgrade react ecosystem to 13.14.0 @sneridagh
- Add shouldComponentUpdate to blocks @nileshgulia1
- Update old entry in upgrade guide @tiberiuichim
- Add `@testing-library/cypress` as a dep @sneridagh
- Fix an internal link in documentation @tiberiuichim

## 10.10.0 (2021-01-22)

### Feature

- Simple optional critical-CSS inclusion feature (without the actual building of
  the critical CSS) @silviubogan @tiberiuichim @nileshgulia1
- added support for allowedBlocks and showRestricted for BlockChooser in Form @giuliaghisini
- added objectBrowser to UrlWidget, and attached UrlWidget to remoteUrl field of ContentType Link @giuliaghisini
- managed tel link in UrlWidget and draftjs @giuliaghisini
- added support for allowedBlocks and showRestricted for BlockChooser in Form @giuliaghisini
- Improvements in InlineForm @nileshgulia1
- Improved form validation. Tested required fields when field is array or richtext @giuliaghisini

### Bugfix

- Fix 'All' button batch size in Contents @nzambello
- Fixed field type for 'from' field in ContactForm @giuliaghisini
- handle SelectWidget null value and isMulti(#1915) &(1878) @nileshgulia1
- Fix typo in ita locales @nzambello
- Wrap objectBrowserWidget with FormFieldWrapper @nileshgulia1
- Added preventDefault and stopPropagation for toolbar buttons of Table block. @giuliaghisini
- Fix `Contents` breadcrumbs for multilingual sites @sneridagh

### Internal

- Add support for `nav_title` in breadcrumbs and navigation @sneridagh
- Add `settings.serverConfig` in the settings object of `~/config`. Add another module, `config/server.js` which is conditionally imported if `__SERVER__`. This module will host settings that are only relevant to the server. Being conditionally imported means that the code is safe to require server-only nodejs packages. @tiberiuichim
- Update browserlist and caniuse-lite @sneridagh
- Document deprecation of `@plone/create-volto-app` @sneridagh @nileshgulia1
- Adding classname in TextWidget and ObjectBrowserBody so that we can target those element in tests. @iFlameing
- Add support for `nav_title` in breadcrumbs and navigation @sneridagh

## 10.9.2 (2021-01-15)

### Bugfix

- Make a cypress test more resilient to platform differences @tiberiuichim
- Fix regression introduced by improve CSS in the inner toolbar for the image block to support narrower width (like for using it inside grid blocks) @sneridagh
- Avoid a bug in cypress tests caused by multi-block copy/paste @tiberiuichim

### Internal

- i18n for a literal in the table block @sneridagh

## 10.9.1 (2021-01-14)

### Bugfix

- Fix regression introduced by improve CSS in the inner toolbar for the image block to support narrower width (like for using it inside grid blocks) @sneridagh

## 10.9.0 (2021-01-14)

### Feature

- Enhance `BlockChooser` by adding support for `allowedBlocks` and `showRestricted` @avoinea @sneridagh

### Bugfix

- Better handling of @@images pipeline errors @tiberiuichim
- Fix `More` menu when using with Plone 4 backend / history action is undefined (#2120) @avoinea
- Fix `/sharing` page when using with Guillotina (#2122) @avoinea
- Improve CSS in the inner toolbar for the image block to support narrower width (like for using it inside grid blocks) @sneridagh

### Internal

- Move express middleware routes (sitemap, download, images and robotstxt) out of server.jsx into their own `express-middleware/*.js` modules. All express middleware now has access to the redux store, api middleware and an errorHandler, available under `req.app.locals` @tiberiuichim

## 10.8.0 (2021-01-11)

### Feature

- Add proper icons to the table block @sneridagh

### Internal

- Add `packages` directory to the `modulePathIgnorePatterns` for the jest tests @sneridagh
- Add `packages` directory in npmignore @sneridagh

## 10.7.0 (2021-01-05)

### Feature

- Lazy load image in blocks Image and HeroImage @mamico

### Bugfix

- Fix redirection for Link objects. @cekk
- Fix import order in server.jsx. @cekk @tiberiuichim
- Make sentry config more resilient to edge cases (SPA, storybook) @sneridagh
- Handle errors on file and image download (#2098) @cekk
- Remove test dependant on the year in `Copyright` footer section @sneridagh
- Increase maxResponseSize for superagent calls. Now is 500mb (#2098) @cekk

### Internal

- Translations german: Unauthorized, Login/Register @ksuess
- Removing id from FormFieldWrapper @iFlameing

## 10.6.1 (2020-12-21)

### Bugfix

- Better API helper end request handling, since the existing one was causing problems and rendered the SSR server unusable in case of the request was rejected @sneridagh

### Internal

- Add a paragraph on dealing with CORS errors in Deploying doc page @tiberiuichim
- Remove useless RobotFramework related packages, keep only the minimum required ones @sneridagh
- Updated italian translations @nzambello

## 10.6.0 (2020-12-18)

### Feature

- Allow setting a custom robots.txt from environment with the `VOLTO_ROBOTSTXT` environment variable @tiberiuichim

### Bugfix

- Replace `__SERVER__` occurrence from table `Edit` component @sneridagh

## 10.5.0 (2020-12-17)

### Feature

- Adding `All` button to folder content @iFlameing

### Bugfix

- Fix "is client" check for SidebarPortal @tiberiuichim @sneridagh

## 10.4.3 (2020-12-15)

### Internal

- Bring back `App` to `components/index.js` for now, since it's breaking the projects
  where it gets referenced from `routes.js`. @sneridagh

## 10.4.2 (2020-12-15)

**This is a brown bag release and should not be used, upgrade to Volto 10.4.3 instead.**

### Bugfix

- Fix numeric widget console warnings regarding flex styling refs #2059 @ichim-david
- Fix numeric widget crash once we click inside it refs #2059 @ichim-david

### Internal

- Fix some key points to improve the circular imports problem @sneridagh

  - `App` and `View` components are meant to be used only by Volto internals, so it's no
    point into having them exported in `components/index.js` that facilitated a path for
    circular imports.
  - `withObjectBrowser` and friends also are prone to facilitate a path for having
    circular imports, so we are using there only absolute imports.
  - All these changes are non-breaking and non-intrusive.

## 10.4.1 (2020-12-12)

### Bugfix

- Make sure that prism is loaded before rendering HTML block @tiberiuichim

## 10.4.0 (2020-12-11)

### Feature

- Add ability to filter the attributes that are saved in the ObjectBrowserWidget @sneridagh
- Add `object_browser` as widget @sneridagh

### Bugfix

- Adding video thumbnail for the .mp4 extension @iFlameing.

### Internal

- Added new in productions sites to README @terapyon

## 10.3.0 (2020-12-04)

### Feature

- added search depth in listing and updated it locales @giuliaghisini
- Add emailSend action @nzambello
- lazy load react-dropzone @nileshgulia1

### Bugfix

- Fix addons loader name generation on Windows @tiberiuichim
- For python3.9 compatibility, install wheel package in build-backend targets @tiberiuichim

### Internal

- Tweak Cypress command `waitForResourceToLoad` to timeout after 50 tries. @tiberiuichim

## 10.2.0 (2020-12-04)

### Feature

- Generate language file of added missing German translations by @tisto. @ksuess

### Bugfix

- Fix regression in the `getContent` action with the expandable missing @sneridagh

## 10.1.0 (2020-11-30)

### Feature

- Add missing German translations @tisto

## 10.0.0 (2020-11-30)

### Feature

- Provide operations on multiple-selected blocks: delete, cut/copy and paste. You can trigger the "multiselected blocks" by holding the shift key and clicking on another block. You can add/remove blocks to the selection with the Control key. Holding Control when you click on the Paste button doesn't clear the clipboard, so you can paste multiple times. The blocks clipboard uses the browser's local storage to synchronize between tabs. @tiberiuichim
- Allow reducers to be persisted using localstorage @tiberiuichim

### Breaking

- Removal of the Razzle patch that was introduced in 9.0.0 @sneridagh
  See https://docs.voltocms.com/upgrade-guide/ for more details.
- Fetched content with `getContent` no longer includes fullobjects by default @tiberiuichim

### Bugfix

- Fix link to login in the Unauthorised component @sneridagh

### Internal

- Add details on how to run Cypress integration tests @tiberiuichim
- Upgrade `@testing-library/react` to 11.2.2. Add `jest-environment-jsdom-sixteen as upgraded jsdom implementation @tiberiuichim
- Split some small prismjs related files (used in HTML block) in separate chunks @tiberiuichim
- Remove dangling analyzer plugin @sneridagh
- Support for Guillotina 6 @bloodbare @sneridagh
- Update Cypress to version 5.6.0 @sneridagh
- Terse `react-intl` errors in console during development turning them into warnings @sneridagh

## 9.2.0 (2020-11-24)

**This is a brown bag release and should not be used, upgrade to Volto 10.x.x instead.**
See https://docs.voltocms.com/upgrade-guide/ for more information.

### Feature

- Remove the Razzle patch for the local, "inline" Volto Razzle plugins @tiberiuichim @sneridagh

### Bugfix

- Move missplaced `appExtras` into settings @sneridagh

### Internal

- Make filewidget label more consistent @tisto

## 9.1.0 (2020-11-20)

### Feature

- Extend the internal proxy capabilities, now the target is overridable and SSL aware @sneridagh
- Added new environment variables for the internal proxy `RAZZLE_PROXY_REWRITE_TARGET` and `RAZZLE_PROXY_REWRITE_TARGET` @sneridagh
- Enhance `AppExtras` component to make it pluggable through the
  `config.settings.appExtras`. These are router-path filtered components that
  are rendered inside the `AppExtras` component @tiberiuichim

### Bugfix

- Fix Sentry tags and extra via settings.sentryOptions @avoinea
- Fix `yarn analyze` command by packing our own version of
  webpack-bundle-analyzer integration. It has a few changes to the old default
  configuration. There is an alternative way of triggering the bundle analyzer,
  with the `OFFLINE_BUNDLE_ANALYZE=true` env variable, which avoids starting
  the HTTP bundle analyzer server. Also, it always saves a report html file.
  @tiberiuichim

### Internal

- Improve developer documentation. Add several new chapters @tiberiuichim

## 9.0.0 (2020-11-15)

### Breaking

- Upgrade Razzle to 3.3.7 @tiberiuichim @sneridagh

  Razzle 3.3.7 prepares the transition to the upcoming Razzle 4 so it improves and
  unifies the extensibility story at the cost of change the signature of the
  `razzle.config.js` and how plugins are declared. It also enables by default the new
  _React Fast Refresh_ feature implemented by the React community, which improves the
  refresh of the code while in development.

- Babel plugins housekeeping

  Deprecated proposals:

  - @babel/plugin-proposal-function-bind
  - @babel/plugin-proposal-do-expressions
  - @babel/plugin-proposal-logical-assignment-operators
  - @babel/plugin-proposal-pipeline-operator
  - @babel/plugin-proposal-function-sent

For a complete list of actions to follow, please read the upgrade guide
https://docs.voltocms.com/upgrade-guide/

### Feature

- Add `webpack-relative-resolver` plugin. For addons and Volto, it normalizes local relative imports to package-rooted imports. An import such as `import Something from './Something'` would be rerouted internally as `import Something from '@collective/someaddon/Something'`. By doing so we get easier customization of addons, as they don't have to be so strict with their import and exports @tiberiuichim
- Posibility to configure Sentry via `settings.sentryOptions` configuration key @avoinea
- Catch `console.error` by default with Sentry @avoinea
- Refactor CT icons helper: add getContentIcons @nzambello

### Bugfix

- Properly return 404, 401 and 403 on SSR, when appropriate @tiberiuichim
- Fix Guillotina PATCH by adding the `@static_behaviors` field inconditionally @sneridagh

### Internal

## 8.10.1 (2020-11-13)

### Bugfix

- Fix leaking input CSS in the link widget in draftjs @sneridagh

### Internal

- Move Guillotina CI job to GH actions @sneridagh

## 8.10.0 (2020-11-12)

### Feature

- Adding show all button in UsersControlpanel @iFlameing
- Now you can prettify the html code in HTML block @iFlameing
- Adding preview image placeholder in Video Block @iFlameing

### Bugfix

- Fix error object in clipboard reducer @iFlameing
- Making QuerystringWidget more resilient by handeling null value @iFlameing
- Fixing bug related to initiation of table block with previous table block data @iFlameing
- enabled no-folderish CT to be translated @giuliaghisini

### Internal

- Changing checkbox widget of exclude-nav to select widget @iFlameing

## 8.9.2 (2020-11-06)

### Bugfix

- Revert type-in detection in draftjs link widget, as that leads to a regression @sneridagh
- Fix and refactoring FileWidget @iFlameing

## 8.9.1 (2020-11-06)

### Bugfix

- Fix SSR rendering in table blocks @sneridagh

## 8.9.0 (2020-11-05)

### Feature

- Added Dropzone in FileWidget @iFlameing
- Making inline link toolbar, location aware in content browser @iFlameing.
- Detect if the link typed or pasted in the link widget of the text block is internal @sneridagh

## 8.8.1 (2020-11-04)

### Bugfix

- Improve misleading translations deleted message @sneridagh
- Fixing overlap of labels with each other in select widget @iFlameing
- Throw error in crashReporter; also log sentry errors in server @tiberiuichim

### Internal

- Split razzle svg and sentry loaders to separate files @tiberiuichim
- prevent form without blocks. Form always have at least the default block. @giuliaghisini
- Fix default target for links in text blocks @giuliaghisini

### Internal

## 8.8.0 (2020-11-02)

### Feature

- Add support for the new active LTS NodeJS version 14. NodeJS 10 eol will happen on 2021-04-30 and Volto will update accordingly. More information on https://nodejs.org/en/about/releases @sneridagh

## 8.7.1 (2020-10-29)

### Bugfix

- Added loading icon when doing actions in folder-contents @giuliaghisini
- Fix German translation "from" -> "E-Mail" in contact form @tisto

## 8.7.0 (2020-10-27)

### Feature

- Manage translations view @sneridagh

### Internal

- Update docs build and include pygments support for jsx @sneridagh

## 8.6.0 (2020-10-25)

### Feature

- Added placeholder background color same as selected one @iFlameing
- Showing notification when user sort the folder-content @iFlameing
- Render full language name (e.g. "English") instead of 2 character language code in language selector, matching Plone default behavior. @mikejmets

### Bugfix

- A pathname like /policy/edit does not show the Unauthorized or Forbidden component when not logged in, ref #1936. @silviubogan
- Fixes secondary views in toolbar @iFlameing @sneridagh
- Fixing overlay expansion during link assign from objectbrowser in edit mode @iFlameing

### Internal

- Added new in productions sites to README @wkbkhard
- Writing test for the lisiting block location relative criteria @iFlameing
- Add `UniversalLink` to handle internal/external/download links @nzambello

## 8.5.4 (2020-10-23)

### Breaking

### Feature

### Bugfix

- Fixing bug for link when inseting break lines in list tag for view mode @iFlameing

## 8.5.3 (2020-10-22)

### Bugfix

- Removed timezone initialization for DatetimeWidget, ref #1923. @razvanMiu

## 8.5.2 (2020-10-21)

### Bugfix

- Showing error notification when user try to paste disallowed content type. @iFlameing

### Internal

- Added environment parameter `RAZZLE_BIND_ADDRESS` to be able to bind server to localhost or other specific IPs instead of 0.0.0.0 @achimwilde

## 8.5.1 (2020-10-21)

### Bugfix

- Fix sharing for when users has dots on them @sneridagh

## 8.5.0 (2020-10-20)

### Bugfix

- Japanese translation updated @terapyon

## 8.5.0-alpha.2 (2020-10-20)

### Bugfix

- Update German translation @ksuess

### Internal

- Fix runtimeConfig relative vs absolute import @avoinea

## 8.5.1-alpha.0 (2020-10-19)

### Feature

- Adding softlinebreak in list tag @iFlameing

### Bugfix

- Errors catched by the default error handler are sent to sentry @zotya
- Fixed a problem what occured when RAZZLE*SENTRY_DSN was missing but the other RAZZLE_SENTRY*\* variables were set @zotya

### Internal

- Fix sentry docs markdown format @avoinea

## 8.5.0-alpha.0 (2020-10-14)

### Feature

- Sentry integration @zotya
- All the environment variables defined at runtime that have the `RAZZLE_` prefix, are now available in the browser under window.env @zotya

## 8.4.0 (2020-10-14)

### Feature

- Add `Style`, a wrapper component that applies float and width classes to wrapped content (typically blocks) @tiberiuichim
- Add `AlignWidget`, a widget that wraps the `AlignBlock` helper @tiberiuichim

### Bugfix

- Folder contents view: Save additional columns and updated order of columns @ksuess
- Fixed edit link in draft-js when link is selected from word-end to word-start @giuliaghisini
- Revert PR No. 1820 to fix linebreaks on inline links in draftJS @steffenri

### Internal

- Keep `@babel/core` in Volto core in sync with `babel-preset-razzle` it fixes #1897 @sneridagh

## 8.3.0 (2020-10-12)

### Feature

- Adding droppable placeholder for Image Block @iFlameing

### Bugfix

- Test if content exists in ListingBody, for addon Dropdownmenu @giuliaghisini

## 8.2.6 (2020-10-12)

### Bugfix

- Fix break-line in view mode @iFlameing

## 8.2.5 (2020-10-08)

### Bugfix

- Fixing the bleed out of the modal for long filename @iFlameing

## 8.2.4 (2020-10-08)

### Bugfix

- Fixing table block edit @iFlameing

## 8.2.3 (2020-10-07)

### Bugfix

- Use Plone `I18N_LANGUAGE` cookie instead of `language` @cekk

## 8.2.2 (2020-10-06)

### Bugfix

- Upgrade react-dropzone from 5.1.0 to 11.1.0 @nileshgulia1
- Update German translations @tisto

## 8.2.1 (2020-10-06)

### Bugfix

- Querystingsearch action now uses correct relative path, if specified. Fixes #1861 @jackahl
- Fixing ObjectBrowser search input reload @iFlameing
- Fix broken current folder by default in content browser for image links, solves #1860 @sneridagh

## 8.2.0 (2020-09-27)

### Feature

- Add Basque translation @erral

### Bugfix

- Added prop resettable to DatetimeWidget @damiDevRT
- Removed the ability to reset the datepicker in the recurrence widget to prevent the uncontrolled creation of recurrences @damiDevRT
- Fix regression in setting selected sidebar tab by blocks @tiberiuichim

## 8.1.1 (2020-09-27)

### Bugfix

- Japanese translation updated @terapyon

## 8.1.0 (2020-09-22)

### Breaking

### Feature

- Create link in Draftjs using Objectbrowser @giuliaghisini

### Bugfix

- Allow select widget to reset when the incoming props change. The react-select widget has its own internal state, so if you initialise the widget without choices, then populate the choices, it wouldn't properly show the default value @tiberiuichim

### Internal

- Fix console warning in ToHTML @iFlameing

## 8.0.1 (2020-09-22)

### Bugfix

- Fix word overflow from html-block @iFlameing
- Fix Cypress test for image upload @zotya

### Internal

- Improve developer experience, don't logout on hot-reload @tiberiuichim
- Cleanup eslint in razzle.config.js @tiberiuichim

## 8.0.0 (2020-09-18)

### Breaking

- Change dummy-addons-loader.js fixture name to `jest-addons-loader.js`, to match existing `jest-svgsystem-transform.js` @tiberiuichim

### Feature

- Added Schema Editor within Dexterity Content-Types Controlpanel @rexalex @avoinea #1517
- Added Blocks Layout Editor within Dexterity Content-Types Controlpanel @avoinea #1517
- Added missing components for Email and Url widgets #1246 @rexalex
- Use content title instead of image id in alt tag @nileshgulia1

### Bugfix

- Fix the broken profile view in Toolbar @iFlameing

### Internal

- Hide block chooser button using React logic instead of CSS. This makes it easier to support nested blocks @tiberiuichim

- Wrap addon configuration loaders in a wrapper to check that they return back config @tiberiuichim

## 7.15.0 (2020-09-15)

### Feature

- Added missing components for Email and Url widgets #1246 @rexalex
- Show backend validation errors on corresponding fields #1246 @rexalex
- Validation implemented for add user/group @rexalex
- Show Username when Firstname attr is missing in UsersControlPanelUser @iFlameing

### Bugfix

- When dealing with authentication token expiration set to 0, auto-refresh token in one hour instead of logging out use @tiberiuichim
- Fixed front-end field validation #1246 @rexalex
- Fixed date only widget rendering #1246 @rexalex
- Fix errors with SelectWidget when removing the only element @rexalex

## 7.14.2 (2020-09-10)

### Bugfix

- Hyphenate sidebar labels @ksuess
- Update German translations @tisto

## 7.14.1 (2020-09-09)

### Bugfix

- Fix customization mechanism where customization paths end with `/` @tiberiuichim

## 7.14.0 (2020-09-08)

### Feature

- Render form with vertical tabs, setting the property `verticalFormTabs` in config.js @giuliaghisini

### Bugfix

- Imported locales by razzle and fixed import locale @giuliaghisini
- Fix console warning due to uncontrolled selectWidget component @nileshgulia1

## 7.13.0 (2020-09-07)

### Feature

- Add NumberWidget, an input widget for numbers @tiberiuichim

### Bugfix

- Fixing the Image size settings in sidebar when Image alignment changes @iFlameing

## 7.12.1 (2020-09-04)

### Bugfix

- Fix checkbox widget styles @nzambello

## 7.12.0 (2020-09-04)

### Feature

- Allow Volto projects to customize (via webpack resolve aliases) addons. Allow addons to customize Volto and other addons. Allow Volto projects to customize Volto in a `src/customizations/volto` folder, for better organization of the customizations folder. @tiberiuichim @sneridagh

## 7.11.3 (2020-08-28)

### Bugfix

- On image upload in a block, don't overwrite the global `state.content.data` with new image data @tiberiuichim @silviubogan

### Internal

- Add a `subrequest` option to the `createContent` action @tiberiuichim @silviubogan

## 7.11.2 (2020-08-28)

### Bugfix

- Fix bug introduced in 7.9.0, properly return a list of results when dealing with batched api requests @tiberiuichim
- In folder contents batch upload, use a subrequest to avoid breaking the global `content.data` state @tiberiuichim
- Fix `null` response issue when passing custom `Accept:` headers to actions #1771 @avoinea
- Removed all `<<<<<HEAD` artifacts from translations @steffenri
- Increase z-index of `block-add-button` @steffenri

## 7.11.1 (2020-08-27)

### Breaking

### Feature

### Bugfix

- Update German translations @tisto

### Internal

## 7.11.0 (2020-08-27)

### Feature

- Add sort option to search @iFlameing

### Bugfix

- Turn autocomplete off for the search input field @timo

## 7.10.0 (2020-08-26)

### Feature

- Added toast notifications for form errors @nzambello @avoinea
- Added italian translations and translated array, token and select widget. @giuliaghisini

## 7.9.2 (2020-08-26)

### Bugfix

- Open content browser sidebar on parent object when editing an existing document. @iFlameing

### Internal

- Added developer-guidelines/redux documentation @tiberiuichim

## 7.9.1 (2020-08-25)

### Bugfix

- Fix bug related to closing the More menu of Toolbar @iFlameing

- Fix cosmetic issue, add links were not properly generated in Contents view not under the root. This didn't impact functionality as the content was properly created @tiberiuichim

- Fix bug for text block with new line and styles applyed to all text. @giuliaghisini

### Internal

- Removed unused component `src/components/manage/Contents/ContentsToolbar.jsx` @tiberiuichim
- Add no-console eslint rule @tisto

## 7.9.0 (2020-08-24)

### Breaking

### Feature

- Adding support of pasting link of voltoCMS video link to video blocks @iFlameing
- Allow serial processing of API requests when `mode:'serial'` is passed in the action. @tiberiuichim
- Adding cypress test from image-gallery in edit mode @iFlameing

### Bugfix

- On mutating a block, don't create extra placeholder block if such block already exists @tiberiuichim
- Fixing broken file-preview placeholder for other file type than image @iFlameing

### Internal

- When passed an array of items (for example in batch upload content), the `createContent` action now serializes those requests @tiberiuichim

## 7.8.3 (2020-08-21)

### Bugfix

- Change ImageGallery image scale from preview to large. @tisto
- Also use `settings.internalApiPath` in url helpers `isInternalURL`, `flattenToAppUrl` and `flattenHTMLToAppURL` @tiberiuichim
- Fix getBlocks helper when blocks_layout has no `items` (default PloneSite with no volto homepage) @avoinea

### Internal

- Docs: Review of "How to use and addon" @ksuess
- Addon: Hint for addon developers if function applying config is missing @ksuess

## 7.8.2 (2020-08-18)

### Bugfix

- Include cypress folder in release @timo

## 7.8.1 (2020-08-18)

### Bugfix

- Remove supposed fix to form.jsx again, as it apparently did not really fix anything but only broke stuff @jackahl

## 7.8.0 (2020-08-18)

### Breaking

### Feature

- Add cms-only theme that allows to completely remove semantic-ui from public facing views @pnicolli @nzambello

### Internal

## 7.7.2 (2020-08-18)

### Bugfix

- Fix bug showing wrong data in the edit view, that occured in some cases, when one would enter the edit view of a page from another page @jackahl

### Internal

- Remove "\$" from all examples in install docs and README @timo

## 7.7.1 (2020-08-12)

### Bugfix

- Japanese translation updated @terapyon
- Bugfix Edit page through Contents list #1594 @terapyon @csenger

### Internal

- Bump serialize-javascript from 2.1.1 to 3.1.0 @timo
- Bump prismjs from 1.17.1 to 1.21.0 @timo
- Make Table Block Cypress test more reliable @timo
- Make listing template Cypress test more reliable @timo

## 7.7.0 (2020-08-04)

### Feature

- Allow addons to provide less files @tiberiuichim
- Making Content browser aware of context @iFlameing

### Bugfix

- Fix click-select block on unknown block type @nileshgulia1
- Fix Image Gallery Template in Listing Block crashing when no criteria are set (#1722) @jackahl

## 7.6.0 (2020-07-31)

### Feature

- Added recurrence widget @giuliaghisini

## 7.5.1 (2020-07-29)

### Bugfix

- Avoid React hydration complaining about mismatched server output in toolbar. In component rendering, replaced the use of `__CLIENT__` with a state-stored `isClient`, as that is more correct. @tiberiuichim

## 7.5.0 (2020-07-29)

### Feature

- Used moment-timezone to set a specific server timezone as default for DatetimeWidget. @razvanMiu

## 7.4.0 (2020-07-29)

### Feature

- Highlight the sidebar toggle button with a small flashing animation @silviubogan @tiberiuichim

## 7.3.1 (2020-07-28)

### Bugfix

- Solved a browser console error in /contents view (#1695) @silviubogan
- Pagination icon fix @nileshgulia1

## 7.3.0 (2020-07-26)

### Feature

- Add Placeholder attribute to Textwidget and TextAreaWidget @iFlameing
- Make the default block type (currently draftjs text) configurable @tiberiuichim @silviubogan

### Internal

- Upgrade lodash dependency to 4.17.19 @tisto
- Add a new blocks helper method, `getBlocks`. It simplifies using `getBlocksFieldname` and `getBlocksLayoutFieldname` under a single method that returns ordered pairs of `[blockid, blockvalue]` @tiberiuichim

## 7.2.1 (2020-07-16)

### Internal

- Upgrade to Cypress 4.10.0 @tisto
- Upgrade to cypress-file-upload 4.0.7 @iFlameing

## 7.2.0 (2020-07-13)

### Feature

- Provide a new webpack alias, `volto-themes`, which points to Volto's theme folder. See details in the https://docs.voltocms.com/upgrade-guide/

### Internal

- Upgrade razzle to `^3.1.5`. @tiberiuichim

## 7.1.0 (2020-07-09)

### Feature

- Addons can optionally include a `razzle.extend.js` file in their root. This module needs to follow the same rules as the `razzle.config.js`. They change the default Volto Razzle configuration, before it is passed to the Volto project @tiberiuichim @sneridagh

### Bugfix

- Managed hidden fields @giuliaghisini
- Fix bug in addon loading with namespaced packages @tiberiuichim
- Japanese translation updated @terapyon

- Upgrade razzle to `^3.1.5`. @tiberiuichim

## 7.0.1 (2020-07-07)

### Bugfix

- Adding absolute url in ObjectBrowser for image type @iFlameing

## 7.0.0 (2020-07-06)

### Breaking

- Fix filename of strickthrough.svg to strikethrough.svg @tiberiuichim

### Feature

- Addons configuration loading. You can now declare addons in the addons key of
  package.json and they'll be automatically loaded. @tiberiuichim @sneridagh

## 6.5.0 (2020-07-03)

### Feature

- Added default Export for the QuerystringWidget for the ListingBlock @steffenri

### Bugfix

- Fix text overflow in pastanaga-menu header if title is too long. @giuliaghisini
- Fixing bug to correctly assign classes to image sizes in View @steffenri
- Center aligned Images are now displayed like they are center aligned in the View @steffenri
- Fix datepicker z-index @giuliaghisini

### Internal

- Upgrade insecure packages `http-proxy`, `http-proxy-middleware` and `handlebars` @tiberiuichim

## 6.4.1 (2020-07-01)

### Breaking

### Feature

- Allow JSON API calls to made to third-party servers @tiberiuichim

### Bugfix

- Fix styling and use of csss classes in `InlineForm.jsx` @tiberiuichim

- Fixing bug for Image Preview on upload @iFlameing

### Internal

- Fix formatting of `src/server.jsx` @tiberiuichim

## 6.4.0 (2020-06-29)

### Feature

- Translated workflow state in contents @nzambello
- Added item type as a tooltip in contents @nzambello
- Added Italian translations and translated array, token and select widget. @giuliaghisini
- Added uploading image preview in FileWidget @iFlameing
- Allow custom express middleware declared with `settings.expressMiddleware`. See [Customizing Express](docs/source/customizing/express.md) @tiberiuichim

### Bugfix

- Fix the toolbar dropdown to add content types if isMultilingual is enabled
  but a type is not marked as translatable. @csenger
- Usage of Contettype label in Add component. @giuliaghisini

### Internal

- Update upgrade-guide to for `addonRoutes` and `addonReducers` @jackahl

## 6.3.0 (2020-06-22)

### Feature

- Added internationalization for French language @bsuttor #1588
- use of maximumSelectionSize from plone in ObjectBrowserWidget. @giuliaghisini
- Added selectableTypes in ObjectBrowserWidget @giuliaghisini

### Bugfix

- Added export for ObjectBrowserWidget in component/index.js @giuliaghisini
- Fixed duplicated items in SelectWidget and ArrayWidget @giuliaghisini
- Update German translation @timo
- Removed broken preview image in ContentsUploadModal if uploaded item is not an image. @giuliaghisini
- Localized content upload modal last modified date @nzambello
- Fix overflow in folder contents with long titles @nzambello
- Fixed object browser widget when a selected items is deleted. Plone.restapi returns a null object. @giuliaghisini
- Fixed error on adding new item if parent item is not translated when multilingual is set @giuliaghisini
- Added translations for select in querystring widget @nzambello

## 6.2.0 (2020-06-14)

### Feature

- Added database information component in ControlPanels @iFlameing

### Internal

- Add yarn-deduplicate. @timo

## 6.1.0 (2020-06-12)

### Feature

- Include `config.addonRoutes` in router configuration. This allows addons to
  override route children defined for the `App` component.
- Added param 'wrapped' for widgets, to use widgets without form wrappers. @giuliaghisini
- Added internationalization for Romanian language @alecghica #1521
- Support loading additional reducers from the `config.addonReducers` key,
  to allow addons to provide their own reducers @tiberiuichim
- Add a no brainer image sizing option, using scales. This will be vastly improved when
  we adopt srcsets. @sneridagh

### Bugfix

- Removed a regex check in default view, we already have that check implemented in `toHTML.jsx` L173s @nileshgulia1
- UX and UI improvements to `DateTimeWidget` @sneridagh
- Fix an UTC handling for edge cases in `DateTimeWidget` @sneridagh
- Do not store the server information of the image block in the block @sneridagh
- expose `blocks` and `blocks_layout` only editing content types @nileshgulia1
- Small fix for `TextAreaWidget` and max_lenght @sneridagh

## 6.0.0 (2020-05-18)

### Breaking

- Removed support for CSS modules, since Razzle 3.1.x do not support them @sneridagh
- Updated Volto dependencies - See https://docs.voltocms.com/upgrade-guide/ for more information @sneridagh
- By adding `react-beautiful-dnd` in the block editor we are introducing new wrappers
  (belonging to the lib machinery) in the structure. The original structure and class
  names are still in there for maintain maximum backwards compatibility. Those might be
  cleaned up in next major versions, so if for some reason you have customized the
  styling of your blocks in edit mode relying in the old structure, you might want to
  review and adapt them @sneridagh

### Feature

- Added `react-beautiful-dnd` in core for edit form @iFlameing

### Bugfix

- Improve `isInternalURL` helper to match also anchors @sneridagh
- Fix local build when no RAZZLE_API_PATH is set @sneridagh
- Fix `WysiwygWidget` redraft HTML conversion when creating an empty paragraph force a `<br />` on it @sneridagh

### Internal

- Update to Razzle 3.1.2 @sneridagh
- Update to React 16.13.1 @sneridagh
- Removal of unused (and deprecated) `@babel/preset-stage-0` @sneridagh
- Update `react-router` @sneridagh
- Update `react-redux` and friends @sneridagh
- Update `connected-react-router` @sneridagh
- Update low hanging fruits deps @sneridagh
- Update style/less loaders and friends @sneridagh
- Update stylelint and friends @sneridagh
- Update prettier @sneridagh
- Update eslint plugins @sneridagh
- Update `cypress-axe`, `detectbrowser`, `lint-staged` and `release-it` @sneridagh

## 5.10.0 (2020-05-16)

### Feature

- Refactor createContent command to accept a single json object @iFlameing
- enable hyperlinks in comments when intelligent text is enabled for comments @jackahl
- Added InlineForm, a generic form implementation that can be used to edit, among others, block data. @tiberiuichim

### Internal

- Make available some internal artifacts (Router, Redux Store and Settings) to the Cypress acceptance tests, add docs @sneridagh
- Added a cypress test for the comment @iFlameing
- Add a cypress function to set registry entries @jackahl

## 5.9.1 (2020-05-15)

### Bugfix

- Fix Bug in Form Component, that lead to site crash when transmitting a comment @jackahl #1475
- Fix for the long lasted issue when creating links in newly created text blocks not showing as links until you save @avoinea

### Internal

- add a cypress function to set registry entries @jackahl

## 5.9.0 (2020-05-12)

### Feature

- Implemented a new ObjectBrowserWidget @giuliaghisini
- Add system information in controlpanel @iFlameing #1457
- Added Dexterity Types Controlpanel @avoinea #1285
- Remember sort order of folder contents view. @ksuess

### Bugfix

- Fix new lines inside blockquotes are not rendered @iFlameing #1249
- Fix blockquote style render error: unique key @iFlameing #1097
- Added Dexterity control panel Cypress tests @iFlameing

## 5.8.0 (2020-05-11)

### Feature

- Adding Image Gallery template in Listing view @iFlameing

## 5.7.1 (2020-05-08)

### Bugfix

- Fix translation locator lookup in `CreateTranslation` component and remove the no longer needed store reducer @sneridagh

## 5.7.0 (2020-05-08)

### Feature

- Enable `@querystringresults` action to use the new context aware query feature @sneridagh

## 5.6.1 (2020-05-08)

### Bugfix

- REALLY load the current object language on SSR, instead of relying on the cookie @sneridagh

### Internal

- Pin some api devs (ZCatalog and p.namedfile improvements) @sneridagh

## 5.6.0 (2020-05-06)

### Feature

- Load the current object language on SSR, instead of relying on the cookie @sneridagh

### Bugfix

- Correct the `defaultLanguage` intend in `react-intl-redux` configuration @sneridagh

### Internal

- Add default `src` alias for addons detecting if there is a released or a mrs-developer one @sneridagh

## 5.5.0 (2020-05-06)

### Feature

- Added label expired if expiration date is smaller that current date #1413 @iFlameing
- Added word limit widget @iFlameing
- Addons control panel @esteele @iFlameing

### Internal

- Cypress test for Table Block @steffenri @iFlameing
- Cypress tests upgraded for Image, Hero and HTML Block @steffenri @iFlameing
- Added cypress test for sort method in folder content #1035 @iFlameing

## 5.4.0 (2020-05-04)

### Feature

- Add babel and externals support in Webpack for add-on infrastructure @sneridagh
- Forward the images and files cache headers in Volto SSR passthrough @sneridagh

### Bugfix

- Fix handling of external links in ToHTML config @nzambello
- Remove the title field from right dropdown in folder content view

### Internal

- Periodical upgrade of `browserlist` lib @sneridagh

## 5.3.0 (2020-04-29)

### Feature

- Add general @navigation endpoint depth setting @sneridagh

### Bugfix

- Fix `<html>` `lang` attribute @sneridagh

## 5.2.1 (2020-04-27)

### Internal

- Remove console log in workflow asyncConnect :( @sneridagh

## 5.2.0 (2020-04-27)

### Feature

- Improvement of API requests error handling @sneridagh
- Unauthorized on folder contents if no proper credentials @sneridagh

### Bugfix

- Improve German translations for folder contents view @timo
- Make label of checkboxwidget clickable @pbauer #1414
- Show new added user in user control panel @iFlameing #1271
- Support multi selection in roles and groups and polish add user #1372
- Listing block: removed message 'No results found' only in view mode on public site, in editMode is still present. @giuliaghisini

### Internal

- Add crossorigin to the preload resources tags while in development @sneridagh
- Permissions in contents and Edit @sneridagh
- Fix the error on content Edit no credentials now shows `Unauthorized` @sneridagh
- Improve console server output showing info @sneridagh

## 5.1.0 (2020-04-23)

### Breaking

### Feature

- Full screen right sidebar @rexalex #1345
- Enable internal API proxy for not to rely on CORS on development @sneridagh
- Added Print CSS @iFlameing #1289
- Added error handling for Add and Edit forms #1392 @nzambello

### Bugfix

- Japanese translation @terapyon
- Fix `ArrayWidget` to support multiselect schema `schema.List`/`schema.Set`-> `schema.Choice` hardcoded (not using vocabularies) combination @sneridagh
- Remove Back button from control panels, since it's redundant @sneridagh
- Show past dates in date time widget calendar @nzambello

### Internal

- Translated labels in Eventi View @nzambello
- Improve i18n script, so shadowed components are not overriding their original translations. For the record, any override of i18n messages, should be done somewhere else (eg. config object) @sneridagh

## 5.0.1 (2020-04-16)

### Bugfix

- Show new added user in user control panel @iFlameing #1271
- Fixes for contact form @nzambello

## 5.0.0 (2020-04-12)

### Breaking

- Added basic lazy loading dependencies and boilerplate @sneridagh
- Change component to where page title is set to `View.jsx`, remove all `Helmet` calls from inner views @jackahl

### Feature

- Added date time widget @nzambello
- Add meta description tags and meta generator @sneridagh
- Add lang property in `html` tag depending on the site/content language @sneridagh
- Add `App.jsx` component insertion point @sneridagh
- Lazy load `EventView.jsx`, splitting out all its big dependencies (Luxon) along with it @sneridagh
- Lazy load `pretty` library, used in the HTML block @sneridagh
- Lazy load `Raven` library @sneridagh
- Lazy load `React Select` library @sneridagh

### Bugfix

- Show save/cancel on control panels @avoinea #850
- Fix listing "show more" link rendering conditions @nzambello

### Internal

- Make Jest only looks up in `src` folder @sneridagh
- Re-arrange `components/index.js` @sneridagh
- Added a patch for Razzle Jest config generator to include `modulePathIgnorePatterns` option @sneridagh
- Fix Travis random no sound card found error @sneridagh
- docs: add release documentation @tisto

## 4.6.0 (2020-04-06)

### Feature

- pagination on site search results @giuliaghisini

### Bugfix

- Fix use case for non-multilingual setups and on projects on lang loading @sneridagh

### Internal

- Typo in German translations @steffenri
- Complete more Italian translations @nzambello

## 4.5.0 (2020-04-06)

### Feature

- /sitemap to view sitemap based on @navigation with depth 4 @giuliaghisini

### Bugfix

- Fix ArrayWidget to support static supermodel vocabulary @datakurre
- Bring back the OutdatedBrowser component, it got removed in a bad merge :( @sneridagh

### Internal

- Improve the i18n script, only write the pot file if it's really different @sneridagh

## 4.4.0 (2020-04-03)

### Feature

- /contents (folder content view) is sortable @ksuess
- Updated the (folder content icons to Pastanaga Icons) @iFlameing

### Bugfix

- Fix conversion from DraftJS to HTML using redraft for atomic entities (IMAGE) @sneridagh

## 4.3.0 (2020-04-01)

### Feature

- Added recursive workflow changes @robgietema

### Bugfix

- Fixed ssr link view @robgietema

## 4.2.0 (2020-03-31)

### Feature

- Add Multilingual Support @sneridagh

## 4.1.2 (2020-03-30)

### Bugfix

- Fix typo for Japanese translation @terapyon
- Fix refresh of the `Breadcrumbs` and `Navigation` components on calling `/login` and `/logout` @sneridagh
- Fix refresh of the `Navigation` component on calling `/login` and `/logout` @sneridagh
- Adjust implementation of the download link behavior for files @sneridagh
- Fix Maps block to use maps-inner instead of video-inner class @timo
- Add div with class "table-of-contents" to ToC block @timo

### Internal

- Upgrade critical Plone 5.2.1 deps in api folder @sneridagh
- Improve Cypress Video Block tests @sneridagh @timo
- Run `yarn i18n` on any JSX change @sneridagh
- Add link mailto Cypress test @timo
- Added design guidelines manifesto @sneridagh

## 4.1.1 (2020-03-18)

### Bugfix

- Fix for #1267 - Link inside text for content-type without blocks breaks the site @sneridagh
- Japanese translation @terapyon
- Fix production mode for newly created `__DEVELOPMENT__` global @sneridagh

### Internal

- Upgrade to Cypress 4 @timo

## 4.1.0 (2020-03-13)

### Feature

- Add `flattenHTMLToAppURL` helper method for remove api url from TinyMCE generated HTML @cekk
- Add development mode global @sneridagh

### Bugfix

- Improve the UX of the listing block when queries are running @sneridagh
- Added table of content cypress test @steffenri

## 4.0.1 (2020-03-09)

### Bugfix

- Fixes #1262 - SSR support for "undetected" browsers
- Japanese translation @terapyon
- Site settings styling fixed in the Controlpanel
- Increase ObjectBrowser limit per folder to 1000, partially fixes #1259 @sneridagh
- Deprecate `utils.less` as it's a leftover and it collides with some use cases depending on the viewport, see: #1265

### Internal

- Use kitconcept.volto as integration package @sneridagh

## 4.0.0 (2020-03-01)

### Feature

Summary of the most important features in this final release. For more detailed information
refer to all of them in https://github.com/plone/volto/releases

- Improved Pastanaga Editor
- New Pastanaga Editor sidebar
- New mobile first toolbar
- Developing blocks experience simplified
- New Object Browser
- Listing, TOC, Lead Image blocks
- Improved existing blocks (Image, Video, Maps)
- New blocks chooser and future proof blocks definitions
- Definition of default Blocks per content type
- Body classes like the Plone ones hinting content types, section and current view
- New message system
- React hooks support
- Several internal libraries updated, including Redux, Router ones that support hooks as well
- New locales (es, it, ja, pt, pt_BR)

### Bugfixes

- Tons of bug fixes

## 4.0.0-alpha.43 (2020-03-01)

### Changes

- Fixes #982 - History compare/diff @avoinea
- Responsive header @ksuess
  - Anontools (login, register) wrapping under long navigation.
  - Breaking change: Hamburger menu also on tablet.
  - Mobile: compact display of anontools and search.

## 4.0.0-alpha.42 (2020-02-26)

### Changes

- Revert "Fix Scrolling Functionality if there are many columns in table" since it has non desired secondary effects in the table block and other tables @sneridagh

## 4.0.0-alpha.41 (2020-02-26)

### Changes

- Fixes for the `ListingView` (Issue #1188, Listing View) @wkbkhard
- Fix date widgets on QueryString widget on listings and in the widget @sneridagh
- Update German translation @tisto
- i18n in toolbar and folder contents view @ksuess

## 4.0.0-alpha.40 (2020-02-24)

### Added

- Add pagination support to listing blocks @sneridagh

### Changes

- Fix Video and Maps blocks hydration quirks on view mode @sneridagh
- Deleted Empty Select Component @aryamanpuri
- Fix `RichText` Widget on normal forms @sneridagh
- Fix Guillotina tests @bloodbare
- Fix problem with not wrapped element in `Provider` store in `WysiwygWidget` component
  due that now, the links are wrapped with a connected component @sneridagh

## 4.0.0-alpha.39 (2020-02-18)

### Added

- Add permission check to edit form @sneridagh

### Changes

- Fix and improve Error in SSR @sneridagh
- Fix `LinkAnchorPlugin` press Enter key inside blocks with draftJS widgets @sneridagh

### Internal

- Replace all relative paths to `@plone/volto` absolute paths to ensure you can override all the resources via component shadowing @sneridagh

## 4.0.0-alpha.38 (2020-02-18)

### Internal

- Update to use ESLint 6 @timo

## 4.0.0-alpha.37 (2020-02-18)

### Added

- Chose template for listing block @giuliaghisini
- Event type view @nileshgulia1 @pnicolli
- Add ability to define the starting blocks per content type @sneridagh
- Reference widget: show item title and path in search and hover items selected @giuliaghisini

### Changes

- Fix the "jump" on the blocks editor on focusing blocks @sneridagh
- Include link and size info to the full size image in `ImageView` view component @sneridagh
- In the Display menu, only show views that are implemented @pnicolli
- Hide Blocks fields in Layout fieldset in Add/Edit forms @pnicolli
- Updated italian translations @nzambello
- Fallback for non existing layout views registered in `constants/Layouts` when selected in the widget @sneridagh
- Fix select widget for array inline choices fields and `z-index` problem @sneridagh
- Improve UX of the edit block Image component @sneridagh
- Fix on creating a new block, it should show the sidebar block properties (#1167) @sneridagh
- Send only the changed fields on PATCH (edit content) operations @sneridagh
- Japanese translation @terapyon

### Internal

- Added forest.eea.europa.eu as deployed Volto in production @tiberiuichim
- Add SemanticUI responsive variables to the responsive utils @sneridagh
- Added `yarnhook` to the build @sneridagh

## 4.0.0-alpha.36 (2020-02-03)

### Changes

- Fix unable to login from /logout page (#1147) @sneridagh
- Fix sitemap.xml by increasing the batch size @robgietema
- Browser detect feature, adding a deprecation message for ancient browsers in the `App` component @sneridagh
- Adding fallback in the edit form, in case the blocks related fields are empty, so we are sure that the edit form shows at least the default blocks @sneridagh
- Fix shift return in tables @robgietema

## 4.0.0-alpha.35 (2020-01-31)

### Changes

- Fix CSS when multiselection widgets have multiple items, then provoke a line jump @sneridagh
- added new italian translations, added italian to available languages, translated some static string
- updated italian translations
- Fix listing block sidebar focus @sneridagh
- Fix getBaseUrl helper method to not match inner occurrences of nonContentRoutes @sneridagh

## 4.0.0-alpha.34 (2020-01-26)

### Changes

- Fix token expiration/renewer timer, this fixes #674 @sneridagh

## 4.0.0-alpha.33 (2020-01-26)

### Changes

- Updated Maps block to the sidebar and image block look and feel @sneridagh
- Update video block to the sidebar and get the image block look and feel @sneridagh

### Internal

- Fix and update to latest husky and lint-staged @sneridagh
- Fix for i18n to use defaultMessages instead to default to the id @sneridagh
- Update `babel-plugin-react-intl` to latest @sneridagh

## 4.0.0-alpha.32 (2020-01-24)

### Added

- Lead image behavior block @sneridagh sponsored by CMSCOM.jp @terapyon

### Changes

- Make login component honors the returnUrl prop if called from any pathname @sneridagh

### Internal

- Try to improve the realibility of the Cypress tests, reorganize commands @sneridagh
- Upgrade to Plone 5.2.1, add `Products.PloneHotfix20200121` @sneridagh
- Force global use of `browserslist` package to get rid of message on build @sneridagh

## 4.0.0-alpha.31 (2020-01-22)

### Changes

- fix `SelectWidget`, when there is a vocabulary and no choices @sneridagh

## 4.0.0-alpha.30 (2020-01-22)

### Added

- Added listing block @pnicolli @rodfersou @sneridagh @giuliaghisini

### Changes

- fix bug in TokenWidget and ArrayWidget when removing all elements. @giuliaghisini
- fix listing block customization @giuliaghisini
- fix Querystring widgets failing to render if the `MultipleSelectionWidget` field applied is not included in the site vocabulary returned by `@querystring`. This applies to `Subject` field when the tag value is not there any more. @sneridagh
- fix QueryString widget on creation when query is empty, fixed broken when editing after too @sneridagh

## 4.0.0-alpha.29 (2020-01-18)

### Changes

- Remove dangling reference to external data in Image block not used anymore, causing confusion and lead to dead (and wrong) code @sneridagh
- Remove last remains of the append secondary actions, remove Image block toolbar. Update i18n, fix small issues in Image block @sneridagh

## 4.0.0-alpha.28 (2020-01-17)

### Changes

- Fix ToC anchor links in Firefox @robgietema

## 4.0.0-alpha.27 (2020-01-17)

### Changes

- Fix removing links in blocks @robgietema

## 4.0.0-alpha.26 (2020-01-15)

### Added

- German translation updated @timo

## 4.0.0-alpha.25 (2020-01-14)

### Added

- German translation for TOC @timo

## 4.0.0-alpha.24 (2020-01-14)

### Added

- Added customStyleMap param to Editor of draftjs @giuliaghisini
- Added Table of Contents block @robgietema

## 4.0.0-alpha.23 (2020-01-14)

### Added

- Support for indexable blocks (requires plone.restapi 6.1.0) @timo
- Set alt tag of image when selecting image in image block @robgietema

### Changes

- Avoid console warnings in AddLinkForm.jsx @tiberiuichim
- More cleaning the body classname from the current displayname view @sneridagh
- Make it possible to paste links, lists, b and i Elements into text-blocks
  @jackahl
- added option to include mp4 files from a remote source in video Block @steffenri @jackahl
- Make it possible to paste links, lists, b and i Elements into text-blocks @jackahl

## 4.0.0-alpha.22 (2020-01-04)

### Changes

- Disable all styling when copying text from another source (e.g. MS Word) into a text block @jackahl
- Avoid console warnings in QuerystringWidget @tiberiuichim
- Fix body classname based on the current content type @sneridagh

## 4.0.0-alpha.21 (2020-01-02)

### Changes

- Fix failing test on Footer due to year change in Copyright notice @sneridagh

## 4.0.0-alpha.20 (2020-01-02)

### Added

- Added translations to Portuguese @emansije

### Changes

- Fix wysiwyg widget help tag, for styling consistency @tiberiuichim
- Added more i18n improvements @macagua
- Disable submit button on save, to avoid multiple content creation @tiberiuichim
- Fix focus on sidebar @robgietema

### Internal

- Upgrade version pin for lxml, for compatibility with Python3.8
- Bump handlebars from 4.1.2 to 4.3.0 @timo

## 4.0.0-alpha.19 (2019-12-20)

### Added

- Implementation of `Portuguese (BR)` translation @LeuAlmeida
- Added translations to spanish @macagua
- Added AlbumView @wkbktill @alexbueckig

### Changes

- empty text blocks are shown as `<br />` in the view.
- Fix double fetch due to asyncConnect being executed in browser too @robgietema @sneridagh

## 4.0.0-alpha.18 (2019-12-12)

### Added

- Added CTRL+ENTER feature in text blocks by default. It creates a newline inside the same text chunk (`<p>`) @sneridagh
- Automatically switch sidebar on block change @robgietema
- Japanese translation @terapyon

### Changes

- Remove "documentDescription" class in table block @sverbois
- Added possibility to work with vimeo-videos instead of youtube-videos in the video block @wkbkhard
- Fixed Issue 1021: typing in a "wrong" URL leads to error @wkbkhard
- General toolbar more and personal tools menu CSS fixes @sneridagh
- Fix bug that lead to crashing the view when deleting the last row of a table
- Fix Select widget bug if the field has already the options in the `choices` schema, do not trigger the vocabulary request @sneridagh

### Internal

- Updated to react-select v3 @robdayz
- Fix file and link redirect views @robgietema
- Restrict moment.js locales to available languages @tisto @robgietema
- Fix history view @robgietema

## 4.0.0-alpha.17 (2019-12-03)

### Internal

- Revert eslint upgrade, because of problems with the react-app preset typescript settings @sneridagh

## 4.0.0-alpha.16 (2019-12-02)

### Changes

- Fix small CSS issues in Blocks @sneridagh

### Internal

- Pin Guillotina docker image @sneridagh
- Forked `react-helmet` since it seems unmaintained. Now it's a Named import in helpers. @sneridagh
- Update internal dependencies, fix "unmet peer dependencies" console logs by adding the peer dependencies to the local dependencies @sneridagh
- Update some dependencies, including: react-router, eslint engine and plugins/config and others @sneridagh
- Lodash improvements for decrease bundle size @sneridagh

## 4.0.0-alpha.15 (2019-11-27)

### Internal

- Export the resetContent action @pnicolli
- Fix toolbar collapsed color @sneridagh
- Minor CSS fixes @sneridagh
- Remove @testing-library/cypress dep, as it breaks builds if the internal cypress release is different than the one in this package @sneridagh

## 4.0.0-alpha.14 (2019-11-24)

### Internal

- Proper config for stylelint-prettier integration, add husky integration and scripts for stylelint, review stylelint rules @sneridagh

## 4.0.0-alpha.13 (2019-11-23)

### Internal

- Upgrade autoprefixer, remove deprecated `browsers` option, move to `browserlist` in `package.json` @sneridagh
- Upgrade react and react-dom to 16.12.0 @pnicolli
- Upgrade Cypress to 3.6.1 @timo

## 4.0.0-alpha.12 (2019-11-13)

### Changes

- Add loading animation for save and edit buttons in toolbar @pgrunewald
- Move Body class depending on content type to `App` component in order to make it available everywhere @sneridagh
- Add root class name to `Tags` component @sneridagh

## 4.0.0-alpha.11 (2019-11-08)

### Added

- Improved `ObjectBrowser` API to allow arbitrary field names and a custom `onSelectItem` @sneridagh

### Changes

- Fix icon in `TextWidget` @sneridagh
- Improve documentation for `Icon` @jackahl
- Fix ability to develop Volto itself (as and addon with a mrs.developer checkout) inside a Volto project @sneridagh

### Internal

- Add internationalization section to docs @pgrunewald

### Internal

- Set Cypress viewport width to 1280px @timo

## 4.0.0-alpha.10 (2019-10-31)

### Added

- Add Node 12 support @timo

### Changes

- Removed wrapper `p` tag from image block in edit mode for better layout purposes @sneridagh
- Make SelectWidget more robust @robgietema
- Add image to listing view @robgietema
- Fix `SchemaWidget` @robgietema
- Move styles import to a separate file @pnicolli
- Fix crash when user enters only whitespace in required fields @JeffersonBledsoe
- Fix the _real_ focus thief in new tiles @sneridagh

### Internal

- Report port number on startup @fredvd
- Retry Cypress tests two times before failing @timo
- Add waitForResourceToLoad to Cypress @timo
- Add use cases to README @timo
- Re-enabled Guillotina tests @sneridagh
- Remove Docker build from tests @sneridagh
- Removed Enzyme @pnicolli
- Added testing-library (react and cypress) @pnicolli
- Tiles -> Blocks renaming @sneridagh

## 4.0.0-alpha.9 (2019-10-09)

### Changes

- Rename `blockID` to `id` for view block components, to unify naming in edit-view @sneridagh
- Change the order of the widget decider algorithm to `choices` is chosen before the vocabularies one @sneridagh
- Remove old messages container since it's not used anymore @sneridagh
- Improve the Pastanaga Editor block wrapper container layout, deprecating the hack `.ui.wrapper > *` @sneridagh
- Fix `ArrayWidget` and amend users control panel arrays instantiations @sneridagh

## 4.0.0-alpha.8 (2019-10-05)

### Added

- Upgrade react-intl to latest version @sneridagh

### Changes

- Fix `DefaultView.jsx` warning on missing key @sneridagh

### Internal

- Enable run yarn install on git checkout and git pull in husky @sneridagh
- Disable Cypress blocks tests @sneridagh
- Remove dockerized unit tests @timo
- Add Cypress link test for text blocks @timo

## 4.0.0-alpha.7 (2019-10-02)

### Added

- Add CSS class names to block chooser @timo
- Add Cypress tests for blocks @timo @rodrigo @jakahl

### Changes

- Fix page jump on edit route @sneridagh
- Fixes to users and groups controlpanel i18n strings @nileshgulia1

### Internal

- Change the general naming of the documentation to `developer` documentation @sneridagh
- Add `blockID` prop to block tiles render view, this is handy for some blocks use cases @sneridagh
- Fix flaky Cypress test @sneridagh

## 4.0.0-alpha.6 (2019-09-30)

### Added

- Transfer focus management and keyboard navigation to the tiles engine @sneridagh

### Changes

- Slight amendment to Blocks chooser styling @sneridagh
- The default view for content types `DocumentView.jsx` has been renamed to a more appropiate `DefaultView.jsx` @sneridagh

### Internal

- Add complete husky config @sneridagh
- Add COC.md file @timo

## 4.0.0-alpha.5 (2019-09-28)

### Added

- Default body classes were enhanced to accept path and content type based ones as in Plone @sneridagh

### Changes

- Fix for checkboxes when setting `false` values, this fixes #888 @sneridagh

## 4.0.0-alpha.4 (2019-09-27)

### Added

- Added Users and Groups Controlpanel @nileshgulia1 @csenger @jackahl

### Changes

- Move the Tile Edit wrapper one level up to the tiles engine, so we can simplify how edit tiles are made @sneridagh
- Rename Metadata and Properties in sidebar to Document and Block @jackahl
- Add some German Translations @steffenri, @jackahl

### Internal

- Fix cypress test for file Upload @jackahl
- Dependencies upgrades (router, redux) @sneridagh
- Enhance Cypress createContent keyword to create files and images @timo
- Fix docs build locally @sneridagh

## 4.0.0-alpha.3 (2019-09-22)

### Added

- New tiles chooser @sneridagh

### Internal

- Fail eslint check on any warnings @timo
- Add i18n check on Travis @timo

## 4.0.0-alpha.2 (2019-09-19)

### Changes

- Fix parameter handling in Search view to avoid limiting search results with empty parameters #845 @csenger
- Fix SearchTags handling of keyword vocabulary for anonymous users @csenger
- Fix hero tile being next to a left or right aligned image @jackahl
- Fix toolbar elements showing depending on user permissions @sneridagh

## 4.0.0-alpha.1 (2019-09-17)

### Changes

- Fix test failure for `VersionOverview` component in master after release process @sneridagh
- Improve usability of login form @sneridagh
- Fix creation of image objects from image tile by adding the id as well @sneridagh
- Remove description tile from the default tiles on new content @sneridagh

### Internal

- Update release-it to fix some deprecation messages @sneridagh

## 4.0.0-alpha.0 (2019-09-13)

### Added

- Show images in Rich Text editor @rodfersou @sneridagh
- Full Pastanaga Toolbabr implementation @sneridagh
- Internal API path for containers @bloodbare
- Add toast component @sneridagh
- Add sidebar support for components @sneridagh
- Add Volto version number in control panel @nzambello
- Remove Mosaic component @tisto
- Added toast component in actions @nzambello
- Added translations to italian @nzambello
- Add table tile @robgietema
- Add image sidebar @sneridagh @gomez
- Add delete file button to file Widget @jackahl
- Add link redirect view @robgietema
- Add proper unique id to all fields, based on the fieldset and field name @sneridagh
- Add QueryString widget @robgietema @sneridagh

### Changes

- Add a delay when filtering content in folder contents so it doesn't overload backend @vangheem
- Small UX/UI fixes @sneridagh
- Fix query string search in subjects vocab field @gomez
- Removed the delete button from the title tile @pnicolli
- Rewrite sidebar @robgietma @sneridagh
- Added SidebarPortal component for easier sidebar handling @pnicolli
- Fixed tiles outline in Pastanaga editor @pnicolli
- Fix typos @balavec
- Fix warnings for boolean fields @miziodel
- Fix dropdown styling @robgietema
- Update connected-react-router and fix instantiation of the wrapper component
  to fix the sync problems with the router and the store @sneridagh
- Fix link popup in case you dismiss it without setting anything @sneridagh
- Export history in start-client.jsx for being able to import it from the project for trackers (Matomo, etc) @csenger
- Workflow change awareness on toolbar @robgietema
- Fix reordering in folder contents view and problems with previous windowing settings leaked to current one. @robgietema
- Fix remove link entity of only a part it only removes that part, not the whole entity @robgietema
- Add proper placeholder to the add link feature in the editor @sneridagh
- Fix bulk workflow change in contents view @sneridagh
- Fix regresion on uploading image to root @sneridagh
- Fix hero tile on view if image is missing @sneridagh
- Fix link to contextual contents in toolbar @sneridagh
- Add automatically the wildcard for the `SearchableText` on the @search action @sneridagh

### Internal

- Upgrade lodash to 4.17.15 @tisto
- Fix console errors on tests @sneridagh
- Add development mode for kitkoncept.voltodemo to /api plonebacked @fredvd
- Cleanup map dispatch to props @robgietema
- Fix linting warnings @robgietema
- Remove decorators @robgietema
- Pin mem to 4.0.0 @tisto
- Add razzle-plugin-bundle-analyzer @tisto
- Add bundlewatch @tisto
- Add bundlesize @tisto
- Update base buildout @sneridagh

## 3.1.0 (2019-06-14)

### Added

- Upgrade to react-redux 7.1. It includes the new official hooks for Redux. @sneridagh
- Make Login Route accessible from anywhere in path url @nileshgulia1

### Changes

- Fix basic tiles classes @rodfersou
- Fix video alignment @sneridagh

### Internal

- Upgrade handlebars to 4.1.2 @timo
- Upgrade js-yaml to 3.13.3 @timo
- Upgrade Plone api folder to 5.2rc3 @sneridagh
- Fixes for image/file fields widgets for Guillotina @sneridagh
- Fixes for Cypress Guillotina tests @sneridagh

## 3.0.4 (2019-05-30)

### Changes

### Internal

- Add cypress a11y tests. @timo
- Fix order of arguments when sending the contact form @csenger
- Fix @babel/core import on i18n script @sneridagh

## 3.0.3 (2019-05-13)

### Internal

- Use eslint-config-react-app instead of airbnb + custom config for linting @timo
- More eslint fixes for avoiding parsing errors on decorators @sneridagh
- Add 'prettier' command to check if there are any missing prettier fixes @timo
- Run 'prettier' on Travis and fail the build if there are missing prettier fixes @timo
- Add 'prettier:fix' command to fix all missing prettier fixes at once @timo
- Run 'prettier:fix' once and commit all fixes @timo
- Fix the most important violations reported with the new config @sneridagh

## 3.0.2 (2019-05-10)

### Changes

- Re-add babel-eslint because of the decorators @sneridagh
- Upgrade eslint-config-airbnb @sneridagh

## 3.0.1 (2019-05-10)

### Changes

- Small fix for a missplacement of the hooks plugin in .eslintrc @sneridagh

## 3.0.0 (2019-05-10)

### Added

- Upgrade to Razzle 3 @sneridagh
- contact-form view @cekk
- Add cypress setup for both Plone and Guillotina @sneridagh
- Update SelectWidget and ArrayWidget and related vocabularies actions/reducers
  for the breaking changes in plone.restapi 4.0.0 @davisagli @sneridagh
- Expose request on the promise returned by the api helper @csenger

### Changes

- Several dependencies upgraded @sneridagh
- Fix image of Hero Tile for images in private containers @sneridagh
- Remove enforcement of JSdocs in Volto ESlint rules @sneridagh
- Remove RobotFramework tests in favor of the cypress ones @sneridagh
- Updated docs to highlight some code changes @pigeonflight

## 2.1.3 (2019-04-17)

### Changes

- Update api folder to Plone 5.2 and Python3, update the whole story @sneridagh

## 2.1.2 (2019-04-16)

### Changes

- Fixed issue where it was not possible to click into the title tile above the
  small red bar at the beginning of the line in some browsers. @jackahl
- Docs content editing. @esteele
- Fix the folder_contents view component bby preventing the SearchableText be
  empty if you haven't typed anything in the filter fields yet. This is caused
  by the new ZCatalog in Zope 4. @sneridagh

## 2.1.1 (2019-04-04)

### Changes

- Improved search action, now it supports passing directly the arrayed values
  and it converts it to Plone's query syntax @sneridagh

- Added depth argument to the navigation action, to match the @navigation
  endpoint feature @sneridagh

## 2.1.0 (2019-04-02)

### Added

- Added specific `onMutateTile` for solely use of the Text tile when it mutates
  to another type of tile. This prevents onChangeTile do one thing that it was
  not designed lifting responsibilities from it. @sneridagh
- Added `detached` mode for the text tile so it will be able to render outside
  the Volto editor without all the tile mutation machinery and the keyboard
  handlers. @sneridagh

### Changes

- Small improvements to the internal tile api @sneridagh
- Fix for tiles having dialog box `ENTER` key captured by global tile onKeyDown
  handler, then creating a tile instead of the intended behavior. @sneridagh
- Fix small CSS and import issues @sneridagh
- Fix Invalid Redraft object warning on console @sneridagh

## 2.0.0 (2019-03-25)

### Added

- Tiles refactor, move keyboard listeners and Trash icon to Tiles HOC
  @sneridagh
- Fix tiles navigation via cursors on all available tiles @sneridagh
- Fix UX on HTML tile when navigating via cursors @sneridagh
- Add ability to add new text tile via `Enter` key @sneridagh
- Add create new text tile at the bottom on adding tiles @sneridagh
- Improve general UX on tiles creation and focusing on creation @sneridagh

## 1.10.0 (2019-03-25)

### Added

- Fix npm package generation @sneridagh

## 1.9.0 (2019-03-25)

### Added

- Upgraded to React 16.8 (the one with hooks) @sneridagh
- Upgraded to the recent (at last) released react-redux 7.0beta.0, this release
  solves the performance issues with the new React context and leave them ready
  for the upcoming useRedux hook. This release supports the latest React 16.8.
  @sneridagh
- Upgraded to the latest Router and react-router-config and other required
  upgrades. @sneridagh
- Upgraded to latest redux-connect @sneridagh
- Upgraded to latest razzle @sneridagh

## 1.8.3 (2019-03-21)

### Changes

- Several CSS fixes @sneridagh
- Add several icons @sneridagh

## 1.8.2 (2019-03-21)

### Changes

- Improve README @svx @fredvd
- Pretty Pastanaga UI .overrides stylesheets @sneridagh

## 1.8.1 (2019-03-19)

### Changes

- Fix hero tile View styling, add definitive icon @sneridagh
- Fix the trash icon on the tiles that was displaced by other change @sneridagh

## 1.8.0 (2019-03-15)

### Added

- Hero Tile @nileshgulia1 @sneridagh

### Changes

## 1.7.0 (2019-03-03)

### Added

- Add image-zooming functionality @nileshgulia1

### Changes

- Fix image float/left right on image tile @timo

## 1.6.1 (2019-03-01)

### Changes

- Fix a regression on the add tile button alignment @sneridagh

## 1.6.0 (2019-03-01)

### Added

- Set image width in Volto editor to 50% for images that float left/right @timo
- Ability to navigate through the existing tiles with the cursors. @sneridagh
- HTML Tile for Volto Editor with preview and code prettifier
  @ajayns @nileshgulia1 @sneridagh
- Add error log in the SSR console @sneridagh
- Add SSR helper to get resources (images/files) from the server using the API
  headers. This fixes the missing images on non published resources while editing @sneridagh
- Fix not valid `<div>` tag nested in a `<p>` tag error on tiles and wysiwyg
  field @sneridagh

### Changes

- Clean .variables files from Pastanaga theme since they are already applied by
  the theming engine from the default theme. @sneridagh
- Fix edit forms with richtext fields coming from SSR @sneridagh

## 1.5.2 (2019-02-20)

### Changes

- Fix external images on Image Tile render @sneridagh
- Several fixes reagarding correctness of markup @sneridagh
- Issue with dangerouslySetInnerHTML RichText fields on first SSR load
  apparently fixed (due to the above fix) :) @sneridagh

## 1.5.1 (2019-02-19)

### Changes

- Fix build for projects created with `create-volto-app` @sneridagh
- Fix link view @nileshgulia1

## 1.5.0 (2019-02-19)

### Added

- Add Google Maps tile @nileshgulia1
- Add support for extending Semantic UI Styling using the semantic theme engine
  by adding an `extras` file that can bring into the engine new styles coming
  from third party libs or custom styling code for the local theme. Being this
  applied after semantic default styling, it's the last one in the styling
  cascade easing the develop of new themes. @sneridagh

### Changes

- Prevent Volto hit the @types endpoint (via its action, getTypes()) if the
  user is not authenticated, since it's useless and always returns a 401
  @sneridagh
- Improved readme @sneridagh
- New logo for the Pastanaga Theme referring to Volto and fix header @sneridagh
- Disable SocialSharing component by default @sneridagh
- Fix login tab index for username autofocus and password after tab @sneridagh
- Fix hamburgers menu @sneridagh
- Fix CSS sourcemaps by make postcss stage to accept other stages sourcemaps
  @sneridagh
- Add IE11 fixes by pinning some packages, added documentation in `docs` about
  it and how to deal with it. However, compatibility is _NOT_ guaranteed in
  future Volto releases @sneridagh
- Fix Header scroll in Firefox in case that there are lot of items in the nav
  @sneridagh
- Add supported browsers in README @sneridagh
- Default tile position to center for all the existing tiles @sneridagh

## 1.4.0 (2019-02-15)

### Added

- Add the ability to detect the edit Plone Site hack for show the tiles editor
  on Plone site edit @sneridagh

### Changes

- Bring back the stylelint default configs for IDEs @sneridagh
- Improve ESlint resolvers for special paths (@plone/volto and ~), so IDEs do
  not complain any more with no-unresolved active @sneridagh
- Fix the floating image problem in the Volto Editor @sneridagh

## 1.3.0 (2019-02-13)

### Added

- Improve the definitions of the view/edit tiles components for better
  extensibility. This might be a BREAKING change if you have already used the
  old way to extend/add more tiles, please update to the new one @sneridagh

### Changes

- Fix Travis unit testing false green @sneridagh
- Fix bad Proptype for location in ScrollToTop component @sneridagh

## 1.2.1 (2019-02-04)

### Changes

- Bring back the scroll to top on every route change feature @sneridagh
- Loosen node version, allow LTS (v8 and v10) @sneridagh

## 1.2.0 (2019-01-22)

### Added

- be able to specify custom headers in actions @vangheem
- fix icons used in contents @vangheem
- be able to work with mr.developer @vangheem
- add alias `@plone/volto-original` and `@package` webpack aliases @vangheem
- add `errorViews` configuration @vangheem

### Changes

- Upgrade to Node 10.14.2 @nileshgulia1

## 1.1.0 (2018-12-24)

### Changes

- Fix edit on root @robgietema
- Fix sharing @robgietema
- Fix error on token renew @robgietema
- Fix layout fieldname @bloodbare
- First field in a form will get the focus @robgietema
- Fix download file links @mikejmets
- Fix HMR missbehaving on both server and client @sneridagh
- Upgrade to Node 8.14.0 @timo
- Relaxed node runtime constraints @sneridagh
- Update to latest LESS and Semantic UI version @sneridagh

## Added

- Add .gitattributes file to avoid most Changelog merge conflicts @pnicolli
- Buildout for Python 3 @pbauer
- Websockets support @robgietema
- Subrequests to search and get content actions @robgietema
- Add logos @sneridagh @albertcasado

## 1.0.0 (2018-10-31)

### Added

- Training documentation link @robgietema

## 0.9.5 (2018-10-24)

### Changes

- Fix API*PATH variable using RAZZLE* prefix instead @sneridagh
- Fix FUOC (flash of unstyled content) in production mode @sneridagh
- Fix missing buttons on RichText tiles @sneridagh
- Fix original external `overrides.css` position in the cascade was applied in
  the wrong order in site.overrides in Pastanaga theme @sneridagh
- Fatten widget config @robgietema

## 0.9.4 (2018-10-10)

### Changes

- Fix tags layout @robgietema @jaroel
- Fix imports of views, widgets and tiles @robgietema @jaroel

## 0.9.3 (2018-10-10)

### Changes

- Fix logo import path @robgietema @jaroel

## 0.9.2 (2018-10-10)

### Added

- Automatic customization imports for images @robgietema @jaroel

## 0.9.1 (2018-10-10)

### Added

- Automatic customization imports @robgietema @jaroel

## 0.9.0 (2018-10-04)

### Changes

- Renamed package to Volto @robgietema

## 0.8.3 (2018-10-03)

### Changes

- Fix i18n script for dependency @robgietema

## 0.8.2 (2018-10-03)

### Changes

- Move all dev dependencies to dependencies @robgietema

## 0.8.1 (2018-10-03)

### Changes

- Fix compiling when used as a library @robgietema
- Fix buildout security issue @robgietema

## 0.8.0 (2018-10-03)

### Added

- Move the webpack config to Razzle @sneridagh @robgietema
- Upgrade React to 16.5 @tisto
- Upgrade React to 16.4.2 to fix a server-side vulnerability @tisto
- Support for base url @bloodbare

### Changes

- Merged Guillotina and Plone robot tests @bloodbare
- Don't reset total and batching on pending search @robgietema

## 0.7.0 (2018-07-31)

### Added

- Add Pastanaga Icon System @sneridagh
- Support for nested schemas @robgietema
- New block on return in editor @robgietema
- Added 404 page on page not found @robgietema
- Custom tiles support @sneridagh
- Add full register/password reset views @sneridagh
- Make the list block types configurable @robgietema
- Add all missing German translations @tisto
- Add helper `BodyClass` for appending classes to the `body` tag from View components @sneridagh
- Add Tiles support for Guillotina CMS @bloodbare @sneridagh @robgietema

### Changes

- Pastanaga Editor look and feel improvements and polishment @sneridagh @albertcasado
- Refactor configuration of routes, views and widgets for extensibility @sneridagh @davilima6
- Fix view name class in body element @sneridagh @davilima6
- Refactor actions @robgietema
- Store text tile data in json @robgietema
- Fixed tile add menu @robgietema
- Change to use root import on all config calls @sneridagh
- Fix CSS on tile image view @sneridagh
- Fix broken CSS on alignments left/right @sneridagh
- Tile DE literals translations @sneridagh
- Pass location as prop to child views in main View component in case we require it in some views @sneridagh
- Fix computed displayName from add-display-name Babel plugin for connected components @sneridagh

## 0.6.0 (2018-07-14)

### Added

- Schema widget @robgietema
- User actions and reducers @robgietema
- Group actions and reducers @robgietema
- Roles actions and reducers @robgietema
- Move combineReducers to the store creation level. This will ease the extensibility of them in Plone-React apps. @sneridagh
- Upgrade node to 8.11.2 @sneridagh
- Basic user listing in users controlpanel @robgietema
- Add missing FileWidget import @sneridagh
- Option to delete tiles @robgietema
- Option to add tiles @robgietema
- Image tiles in editor @robgietema
- Align images in editor @robgietema
- Video tiles in editor @robgietema
- Video tiles in editor @robgietema
- Sitemap.xml.gz view @robgietema
- Upload image indicator @robgietema
- Video tile view @robgietema
- Option to reset image @robgietema
- Drag and drop to reorder tiles @robgietema
- Enhanced DraftJS AnchorLink Plugin @robgietema @sneridagh
- Added the configuration required in Webpack config to load CSS modules in the project, required by DraftJS AnchorLink plugin @sneridagh

### Changes

- Styled wysiwyg widget @robgietema
- Switch from accordion to tabs in forms @robgietema
- Upgrade to Node 8.11.1 @tisto
- Replace ExtractionTextCSSPlugin with the new mini-css-extract-plugin, adapt universal-webpack config @sneridagh
- Removed flow @robgietema
- Fix eslint prettier config @robgietema
- Refactor actions and reducers to match restapi docs naming @robgietema
- Fix site root api calls @robgietema
- Change visual editor to use the new tiles api @robgietema
- Fix bug with wrong order input @robgietema
- Fix several problems in the DraftJS AnchorLink plugin @sneridagh
- Replace DraftJS Toolbar plugin H1/H2 buttons for H2/H3 ones @sneridagh
- Sync i18n translations @sneridagh
- Fix CSS .input class scope intrusion on the project introduced by the AnchorLink plugin fork @sneridagh
- Improve search reducer by adding the batching property in the search store.
- Upgrade to Node 8.11.3 @sneridagh

## 0.5.0 (2018-03-23)

### Added

- Pastanaga theme package @jaroel, @robgietema
- Registry based controlpanels @robgietema
- Component documentation @robgietema
- Component documentation examples @VaysseB
- Folder listing view @cekk
- Prettier docs for SCA @nileshgulia1
- Comments, email notification and vocabularies reducers @robgietema
- Pastanaga theme @robgietema
- Pastanaga manage views @robgietema
- Pastanaga theme views @robgietema
- Callout styling to draftjs @robgietema
- Image, file and news item view @robgietema
- Social sharing @robgietema
- Commenting @robgietema
- Tags @robgietema
- Renew login token when almost expired @robgietema
- Cctions reducers @robgietema
- Error reporting with Sentry support on client (default ErrorBoundary), server and Redux middleware @sneridagh
- Tiles reducers @robgietema
- Context aware toolbar @robgietema
- Hamburger menu navigation on mobile @sneridagh
- Editor prototype @robgietema
- Support for null values when reseting a field value @sneridagh

### Changes

- Update plone api versions / bootstrap process @thet
- Fix textwidget proptypes @cekk
- Remove phantomjs @tulikavijay
- Upgrade to node 8 @robgietema
- Switched to draft js plugins editor @robgietema
- Fix paragraph styling in draftjs @robgietema
- Fixed summary and tabular views @robgietema
- Upgrade to React 16 @sneridagh
- Upgrade to Webpack 4 @sneridagh
- Review chunks policy. Keep it in sync with Webpack 4 policy with entrypoint bundles @sneridagh
- Merged block styling to inline toolbar @robgietema
- Actions aware toolbar @sneridagh
- Fix permissions on the toolbar display menu @sneridagh

## 0.4.0 (2017-05-03)

### Added

- Adding tiles @robgietema
- Handle different tiles @robgietema
- Resizing of tiles @robgietema
- Deletion of tiles @robgietema
- Drag and drop of tiles @robgietema
- Basic mosaic grid rendering @robgietema
- Form validation @robgietema
- Notification messages @robgietema

### Changes

- Updated to new history api @robgietema
- Deselect on click outside grid @robgietema

## 0.3.0 (2017-04-29)

### Added

- Personal information @robgietema
- Change password @robgietema
- Password widget @robgietema
- I18n support and translations @robgietema
- Personal preferences @robgietema
- Rename action @robgietema

### Changed

- Fixed favicon @robgietema

## 0.2.0 (2017-04-27)

### Added

- Batch state in folder contents @robgietema
- Batch properties in folder contents @robgietema
- Batch tags in folder contents @robgietema
- Batch rename in folder contents @robgietema
- Diff view @robgietema
- Add revert to version @robgietema
- Create view revision page @robgietema
- Create history list view @robgietema
- Sorting of items in folder contents @robgietema
- Upload files in folder contents @robgietema
- Ordering of columns in folder contents @robgietema
- Ordering of items in folder contents @robgietema
- Pagination in folder contents @robgietema
- Delete in folder contents @robgietema

### Changed

- Only show add and contents in the toolbar when folderish @robgietema
- Diff on words not chars @robgietema

## 0.1.0 (2017-04-20)

### Added

- Folder contents @robgietema
- Sharing menu and view @robgietema
- Display menu @robgietema
- Semantic UI integration @robgietema
- Basic Mosaic setup @robgietema
- Basic Server Side Rendering @robgietema
- Search view @robgietema
- Actions menu @robgietema
- Workflow menu @robgietema
- Add menu @robgietema
- Add and edit forms including widgets @robgietema
- Basic components (navigation, toolbar, breadcrumbs etc) @robgietema
- Authentication including login / logout @robgietema
- Setup build environment @robgietema

### Changed

- Fixed passing intl to the schemaExtender in the ObjectListWidget component. @1bsilver<|MERGE_RESOLUTION|>--- conflicted
+++ resolved
@@ -94,13 +94,11 @@
 - Convert admonition syntax from Markdown to MyST. @sneridagh
 - Make links build both in Volto and Plone documentation. See https://github.com/plone/volto/pull/3094 @stevepiercy
 - Fix broken links. @stevepiercy
-<<<<<<< HEAD
 - Updated Installation Guide. @ktsrivastava29
-=======
 - Update Sphinx configuration to check anchors in links and exclude problematic URLs. @sneridagh and @stevepiercy
 - Fix StoryBook links @sneridagh
 - Clean up `linkcheck_ignore` values. @stevepiercy
->>>>>>> 1f25433c
+
 
 ## 15.0.0-alpha.14 (2022-03-10)
 
