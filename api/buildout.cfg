[buildout]
extends = http://dist.plone.org/release/5.1-latest/versions.cfg
parts = instance
        plonesite
extensions = mr.developer
auto-checkout = plone.restapi
index=https://pypi.python.org/simple/

[instance]
recipe = plone.recipe.zope2instance
user = admin:admin
http-address = 8080
eggs =
    Plone
    plone.restapi
    plone.app.mosaic
    collective.folderishtypes [dexterity]

zcml-additional =
  <configure xmlns="http://namespaces.zope.org/zope"
             xmlns:plone="http://namespaces.plone.org/plone">
  <plone:CORSPolicy
    allow_origin="http://localhost:4300,http://127.0.0.1:4300"
    allow_methods="DELETE,GET,OPTIONS,PATCH,POST,PUT"
    allow_credentials="true"
    expose_headers="Content-Length,X-My-Header"
    allow_headers="Accept,Authorization,Content-Type,X-Custom-Header"
    max_age="3600"
    />
  </configure>

[sources]
plone.restapi = git git@github.com:plone/plone.restapi.git

[plonesite]
recipe = collective.recipe.plonesite
site-id = Plone
instance = instance
profiles-initial = Products.CMFPlone:dependencies
profiles =
    plonetheme.barceloneta:default
    plone.app.contenttypes:plone-content
    plone.restapi:default
    plone.app.mosaic:default
    collective.folderishtypes.dx:default
upgrade-portal = False
upgrade-all-profiles = False
site-replace = True

[versions]
<<<<<<< HEAD
plone.tiles = 2.0.0b3
plone.app.mosaic = 2.0.0rc8
=======
setuptools =
zc.buildout =
zc.recipe.egg = 2.0.3
plone.tiles = 1.8.1
plone.subrequest = 1.8
plone.app.tiles = 3.0.1
plone.app.standardtiles = 2.0.0
plone.app.blocks = 4.0.0
plone.app.drafts = 1.1.1
plone.app.mosaic = 2.0.0rc4
collective.folderishtypes = 2.0.2
>>>>>>> 7852c9f4
<|MERGE_RESOLUTION|>--- conflicted
+++ resolved
@@ -48,19 +48,5 @@
 site-replace = True
 
 [versions]
-<<<<<<< HEAD
 plone.tiles = 2.0.0b3
-plone.app.mosaic = 2.0.0rc8
-=======
-setuptools =
-zc.buildout =
-zc.recipe.egg = 2.0.3
-plone.tiles = 1.8.1
-plone.subrequest = 1.8
-plone.app.tiles = 3.0.1
-plone.app.standardtiles = 2.0.0
-plone.app.blocks = 4.0.0
-plone.app.drafts = 1.1.1
-plone.app.mosaic = 2.0.0rc4
-collective.folderishtypes = 2.0.2
->>>>>>> 7852c9f4
+plone.app.mosaic = 2.0.0rc8