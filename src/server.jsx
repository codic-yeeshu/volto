--- conflicted
+++ resolved
@@ -15,11 +15,8 @@
 import nlLocale from '~/../locales/nl.json';
 import deLocale from '~/../locales/de.json';
 import enLocale from '~/../locales/en.json';
-<<<<<<< HEAD
+import jaLocale from '~/../locales/ja.json';
 import esLocale from '~/../locales/es.json';
-=======
-import jaLocale from '~/../locales/ja.json';
->>>>>>> 567b01c5
 
 import {
   Html,
@@ -44,11 +41,8 @@
   en: enLocale,
   nl: nlLocale,
   de: deLocale,
-<<<<<<< HEAD
+  ja: jaLocale,
   es: esLocale,
-=======
-  ja: jaLocale,
->>>>>>> 567b01c5
 };
 
 const server = express();
