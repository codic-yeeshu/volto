--- conflicted
+++ resolved
@@ -5,8 +5,6 @@
 import { renderToString } from 'react-dom/server';
 import { createMemoryHistory } from 'history';
 import { ReduxAsyncConnect, loadOnServer } from 'redux-connect';
-<<<<<<< HEAD
-=======
 import {
   Html,
   Api,
@@ -14,7 +12,6 @@
   generateSitemap,
   getAPIResourceWithAuth,
 } from './helpers';
->>>>>>> bf17025b
 import { parse as parseUrl } from 'url';
 import { keys } from 'lodash';
 import Raven from 'raven';
