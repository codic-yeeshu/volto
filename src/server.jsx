import React from 'react';
import { StaticRouter } from 'react-router-dom';
import { Provider } from 'react-intl-redux';
import express from 'express';
import { renderToString } from 'react-dom/server';
import { createMemoryHistory } from 'history';
import { ReduxAsyncConnect, loadOnServer } from 'redux-connect';
import { parse as parseUrl } from 'url';
import { keys } from 'lodash';
import Raven from 'raven';
import cookie, { plugToRequest } from 'react-cookie';
import locale from 'locale';

import routes from '~/routes';
import nlLocale from '~/../locales/nl.json';
import deLocale from '~/../locales/de.json';
import enLocale from '~/../locales/en.json';
import jaLocale from '~/../locales/ja.json';
<<<<<<< HEAD
import ptBrLocale from '~/../locales/ptBR.json';
=======
import esLocale from '~/../locales/es.json';
>>>>>>> 81f9d9c2

import {
  Html,
  Api,
  persistAuthToken,
  generateSitemap,
  getAPIResourceWithAuth,
} from './helpers';

import userSession from './reducers/userSession/userSession';

import ErrorPage from './error';

import languages from './constants/Languages';

import configureStore from './store';

const assets = require(process.env.RAZZLE_ASSETS_MANIFEST);

const supported = new locale.Locales(keys(languages), 'en');
const locales = {
  en: enLocale,
  nl: nlLocale,
  de: deLocale,
  ja: jaLocale,
<<<<<<< HEAD
  pt: ptBrLocale,
=======
  es: esLocale,
>>>>>>> 81f9d9c2
};

const server = express();
server
  .disable('x-powered-by')
  .use(express.static(process.env.RAZZLE_PUBLIC_DIR))
  .get('/*', (req, res) => {
    plugToRequest(req, res);
    const api = new Api(req);

    const url = req.originalUrl || req.url;
    const location = parseUrl(url);

    const lang = new locale.Locales(
      cookie.load('lang') || req.headers['accept-language'],
    )
      .best(supported)
      .toString();

    const authToken = cookie.load('auth_token');

    const initialState = {
      userSession: { ...userSession(), token: authToken },
      form: req.body,
      intl: {
        defaultLocale: 'en',
        locale: lang,
        messages: locales[lang],
      },
    };
    const history = createMemoryHistory({
      initialEntries: [req.url],
    });

    // Create a new Redux store instance
    const store = configureStore(initialState, history, api);

    persistAuthToken(store);

    if (req.path === '/sitemap.xml.gz') {
      generateSitemap(req).then(sitemap => {
        res.set('Content-Type', 'application/x-gzip');
        res.set('Content-Encoding', 'gzip');
        res.set('Content-Disposition', 'attachment; filename="sitemap.xml.gz"');
        res.send(sitemap);
      });
    } else if (
      req.path.match(/(.*)\/@@images\/(.*)/) ||
      req.path.match(/(.*)\/@@download\/(.*)/)
    ) {
      getAPIResourceWithAuth(req).then(resource => {
        res.set('Content-Type', resource.headers['content-type']);
        if (resource.headers['content-disposition']) {
          res.set(
            'Content-Disposition',
            resource.headers['content-disposition'],
          );
        }
        res.send(resource.body);
      });
    } else {
      loadOnServer({ store, location, routes, api })
        .then(() => {
          const context = {};
          const markup = renderToString(
            <Provider store={store}>
              <StaticRouter context={context} location={req.url}>
                <ReduxAsyncConnect routes={routes} helpers={api} />
              </StaticRouter>
            </Provider>,
          );

          if (context.url) {
            res.redirect(context.url);
          } else {
            res.status(200).send(
              `<!doctype html>
                ${renderToString(
                  <Html assets={assets} markup={markup} store={store} />,
                )}
              `,
            );
          }
        })
        .catch(error => {
          const errorPage = <ErrorPage message={error.message} />;

          if (process.env.SENTRY_DSN) {
            Raven.captureException(error.message, {
              extra: JSON.stringify(error),
            });
          }
          res.set({
            'Cache-Control': 'public, max-age=60, no-transform',
          });

          // Displays error in console
          console.error(error);

          res.status(500).send(`<!doctype html> ${renderToString(errorPage)}`);
        });
    }
  });

export default server;<|MERGE_RESOLUTION|>--- conflicted
+++ resolved
@@ -16,11 +16,8 @@
 import deLocale from '~/../locales/de.json';
 import enLocale from '~/../locales/en.json';
 import jaLocale from '~/../locales/ja.json';
-<<<<<<< HEAD
 import ptBrLocale from '~/../locales/ptBR.json';
-=======
 import esLocale from '~/../locales/es.json';
->>>>>>> 81f9d9c2
 
 import {
   Html,
@@ -46,11 +43,8 @@
   nl: nlLocale,
   de: deLocale,
   ja: jaLocale,
-<<<<<<< HEAD
   pt: ptBrLocale,
-=======
   es: esLocale,
->>>>>>> 81f9d9c2
 };
 
 const server = express();
