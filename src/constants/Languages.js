--- conflicted
+++ resolved
@@ -7,9 +7,6 @@
   en: 'English',
   de: 'Deutsch',
   nl: 'Nederlands',
-<<<<<<< HEAD
+  ja: '日本語',
   es: 'Spanish',
-=======
-  ja: '日本語',
->>>>>>> 567b01c5
 };