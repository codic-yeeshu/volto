--- conflicted
+++ resolved
@@ -21,13 +21,13 @@
 
 import Icons from '../../../constants/ControlpanelIcons';
 import { listControlpanels } from '../../../actions';
-<<<<<<< HEAD
-import { Icon as IconNext, Toolbar } from '../../../components';
+import {
+  Icon as IconNext,
+  Toolbar,
+  VersionOverview,
+} from '../../../components';
 
 import backSVG from '../../../icons/back.svg';
-=======
-import { Toolbar, VersionOverview } from '../../../components';
->>>>>>> dd7a0ba5
 
 const messages = defineMessages({
   sitesetup: {
