--- conflicted
+++ resolved
@@ -27,11 +27,10 @@
   blocksConfig,
   initialBlocks,
 } from './Blocks';
-<<<<<<< HEAD
+
 import { sentryOptions } from './Sentry';
-=======
 import { contentIcons } from './ContentIcons';
->>>>>>> 68be9f2e
+
 import applyAddonConfiguration from 'load-volto-addons';
 
 const host = process.env.HOST || 'localhost';
@@ -78,13 +77,10 @@
     expressMiddleware: [],
     defaultBlockType: 'text',
     verticalFormTabs: false,
-<<<<<<< HEAD
     sentryOptions: {
       ...sentryOptions,
     },
-=======
     contentIcons: contentIcons,
->>>>>>> 68be9f2e
   },
   widgets: {
     ...widgetMapping,
