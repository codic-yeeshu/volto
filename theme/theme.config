/*

████████╗██╗  ██╗███████╗███╗   ███╗███████╗███████╗
╚══██╔══╝██║  ██║██╔════╝████╗ ████║██╔════╝██╔════╝
   ██║   ███████║█████╗  ██╔████╔██║█████╗  ███████╗
   ██║   ██╔══██║██╔══╝  ██║╚██╔╝██║██╔══╝  ╚════██║
   ██║   ██║  ██║███████╗██║ ╚═╝ ██║███████╗███████║
   ╚═╝   ╚═╝  ╚═╝╚══════╝╚═╝     ╚═╝╚══════╝╚══════╝

*/

/*******************************
        Theme Selection
*******************************/

/* To override a theme for an individual element
   specify theme name below
*/

/* Global */
@site        : 'pastanaga';
@reset       : 'pastanaga';

/* Elements */
@button      : 'pastanaga';
@container   : 'pastanaga';
@divider     : 'pastanaga';
@flag        : 'pastanaga';
@header      : 'pastanaga';
@icon        : 'pastanaga';
@image       : 'pastanaga';
@input       : 'pastanaga';
@label       : 'pastanaga';
@list        : 'pastanaga';
@loader      : 'pastanaga';
@placeholder : 'pastanaga';
@rail        : 'pastanaga';
@reveal      : 'pastanaga';
@segment     : 'pastanaga';
@step        : 'pastanaga';

/* Collections */
@breadcrumb  : 'pastanaga';
@form        : 'pastanaga';
@grid        : 'pastanaga';
@menu        : 'pastanaga';
@message     : 'pastanaga';
@table       : 'pastanaga';

/* Modules */
@accordion   : 'pastanaga';
@checkbox    : 'pastanaga';
@dimmer      : 'pastanaga';
@dropdown    : 'pastanaga';
@embed       : 'pastanaga';
@modal       : 'pastanaga';
@nag         : 'pastanaga';
@popup       : 'pastanaga';
@progress    : 'pastanaga';
@rating      : 'pastanaga';
@search      : 'pastanaga';
@shape       : 'pastanaga';
@sidebar     : 'pastanaga';
@sticky      : 'pastanaga';
@tab         : 'pastanaga';
@transition  : 'pastanaga';

/* Views */
@ad          : 'pastanaga';
@card        : 'pastanaga';
@comment     : 'pastanaga';
@feed        : 'pastanaga';
@item        : 'pastanaga';
@statistic   : 'pastanaga';

/* Extras */
<<<<<<< HEAD

@toolbar     : 'pastanaga';
@select      : 'pastanaga';
=======
@main        : 'pastanaga';
>>>>>>> 9954c986
@custom      : 'pastanaga';

/*******************************
            Folders
*******************************/

/* Path to theme packages */
@themesFolder  : '../../theme/themes';

/* Path to site override folder */
@siteFolder  : "../../theme";


/*******************************
         Import Theme
*******************************/

@import (multiple) "~semantic-ui-less/theme.less";
@fontPath : "../../@{theme}/assets/fonts";

/* End Config */<|MERGE_RESOLUTION|>--- conflicted
+++ resolved
@@ -74,13 +74,10 @@
 @statistic   : 'pastanaga';
 
 /* Extras */
-<<<<<<< HEAD
 
 @toolbar     : 'pastanaga';
 @select      : 'pastanaga';
-=======
 @main        : 'pastanaga';
->>>>>>> 9954c986
 @custom      : 'pastanaga';
 
 /*******************************
