// Extras (third party libs)
@import (less) '~hamburgers/dist/hamburgers.css';

/*******************************
        Global Overrides
*******************************/
body {
  display: flex;
}

#main {
  display: flex;
  flex: 1;
  flex-direction: column;
}

// TODO: refactor and reorder it
// original overrides.css that was applied before all the semanticUI stuff
.SocialMediaShareCount,
.SocialMediaShareButton {
  display: inline-block;
}

.deletion {
  background-color: #f8cbcb;
}

.addition {
  background-color: #a6f3a6;
}

.ui.dropdown .menu.left {
  right: 0;
  left: auto;
}

.ui.segment.dashed {
  border: 3px dashed #ccc;
  box-shadow: none;
}

@media only screen and (max-width: 767px) {
  .ui.menu.stackable > .menu,
  .ui.menu.stackable > .menu.right {
    display: block;
  }
}

.drag.handle {
  cursor: move;
}

.editbar {
  position: fixed;
  z-index: 10;
  top: 60px;
  left: 400px;
}

.drag.layer {
  position: relative;
  padding: 1rem 2rem 1rem 2rem;
  margin: -1rem -2rem 0 -2rem;
}

.drag.layer:hover .drag.edit,
.drag.layer:hover .drag.toolbar {
  display: block;
}

.drag.layer .drag.handle {
  margin-bottom: 0.5rem;
}

.drag.toolbar {
  position: absolute;
  top: 12px;
  left: 0;
  display: none;
}

.drag.edit {
  position: absolute;
  top: 12px;
  right: 0;
  display: none;
}

/* Mosaic */
.mosaic .tile {
  position: relative;
  margin: -2px;
  border: solid 2px transparent;
  cursor: move;
}

.mosaic .tile .ui.label.below {
  position: absolute;
  top: -34px;
}

.mosaic .tile .close.icon {
  position: absolute;
  z-index: 1;
  top: 0;
  right: 0;
  margin: 0;
  cursor: pointer;
}

.mosaic .tile:hover {
  border: dashed 2px #3469d0;
}

.mosaic .tile.selected {
  border: solid 2px #3469d0;
  background-color: #ffffe1;
  cursor: default;
}

.mosaic .tile.selected:hover {
  border: solid 2px #3469d0;
}

.mosaic .row {
  margin-top: -2px;
  margin-bottom: -2px;
  border-top: solid 2px transparent;
  border-bottom: solid 2px transparent;
}

.mosaic .tile.top,
.mosaic .row.top {
  border-top: solid 2px #3469d0;
}

.mosaic .tile.bottom,
.mosaic .row.bottom {
  border-bottom: solid 2px #3469d0;
}

.mosaic .column {
  border-right: solid 2px transparent;
  border-left: solid 2px transparent;
}

.mosaic .column.left {
  border-left: solid 2px #3469d0;
}

.mosaic .column.right {
  border-right: solid 2px #3469d0;
}

.mosaic .tile.dragging {
  opacity: 0.5;
}

.mosaic .divider {
  position: relative;
  z-index: 1;
  display: inline-block;
  width: 20px;
  margin: -10px;
  cursor: col-resize;
}

.mosaic .divider:hover .inner {
  position: relative;
  display: inline-block;
  width: 12px;
  height: 100%;
  border-right: dashed 4px #3469d0;
}

.mosaic .resize.helper {
  position: fixed;
  width: 4px;
  padding: 0;
  margin: 0;
  background-color: #3469d0;
}

.mosaic .row.resize {
  opacity: 0.5;
}

.mosaic .row.resize .divider {
  opacity: 0;
}

/* Responsive visibility helper classes

/* Mobile */
@media only screen and (max-width: 767px) {
  [class*='mobile hidden'],
  [class*='tablet only']:not(.mobile),
  [class*='computer only']:not(.mobile),
  [class*='large screen only']:not(.mobile),
  [class*='widescreen only']:not(.mobile),
  [class*='or lower hidden'] {
    display: none !important;
  }
}

/* Tablet / iPad Portrait */
@media only screen and (min-width: 768px) and (max-width: 991px) {
  [class*='mobile only']:not(.tablet),
  [class*='tablet hidden'],
  [class*='computer only']:not(.tablet),
  [class*='large screen only']:not(.tablet),
  [class*='widescreen only']:not(.tablet),
  [class*='or lower hidden']:not(.mobile) {
    display: none !important;
  }
}

/* Computer / Desktop / iPad Landscape */
@media only screen and (min-width: 992px) and (max-width: 1199px) {
  [class*='mobile only']:not(.computer),
  [class*='tablet only']:not(.computer),
  [class*='computer hidden'],
  [class*='large screen only']:not(.computer),
  [class*='widescreen only']:not(.computer),
  [class*='or lower hidden']:not(.tablet):not(.mobile) {
    display: none !important;
  }
}

/* Large Monitor */
@media only screen and (min-width: 1200px) and (max-width: 1919px) {
  [class*='mobile only']:not([class*='large screen']),
  [class*='tablet only']:not([class*='large screen']),
  [class*='computer only']:not([class*='large screen']),
  [class*='large screen hidden'],
  [class*='widescreen only']:not([class*='large screen']),
  [class*='or lower hidden']:not(.computer):not(.tablet):not(.mobile) {
    display: none !important;
  }
}

/* Widescreen Monitor */
@media only screen and (min-width: 1920px) {
  [class*='mobile only']:not([class*='widescreen']),
  [class*='tablet only']:not([class*='widescreen']),
  [class*='computer only']:not([class*='widescreen']),
  [class*='large screen only']:not([class*='widescreen']),
  [class*='widescreen hidden'],
  [class*='widescreen or lower hidden'] {
    display: none !important;
  }
}

.ui.form,
.ui.segments,
.ui.segment {
  position: static !important;
}

/* Draft JS */
.draftJsToolbar__buttonWrapper__1Dmqh {
  display: inline-block;
}

.draftJsToolbar__button__qi1gf {
  width: 36px;
  height: 34px;
  padding-top: 5px;
  border: 0;
  background: #fbfbfb;
  color: #888;
  font-size: 18px;
  vertical-align: bottom;
}

.draftJsToolbar__button__qi1gf svg {
  fill: #888;
}

.draftJsToolbar__button__qi1gf:hover,
.draftJsToolbar__button__qi1gf:focus {
  background: #f3f3f3;
  outline: 0; /* reset for :focus */
}

.draftJsToolbar__active__3qcpF {
  background: #efefef;
  color: #444;
}

.draftJsToolbar__active__3qcpF svg {
  fill: #444;
}

.draftJsToolbar__separator__3U7qt {
  display: inline-block;
  height: 24px;
  margin: 0 0.5em;
  border-right: 1px solid #ddd;
}

.draftJsToolbar__toolbar__dNtBH {
  position: absolute;
  z-index: 2;
  left: 50%;
  box-sizing: border-box;
  border: 1px solid #ddd;
  background: #fff;
  border-radius: 2px;
  box-shadow: 0 1px 3px 0 rgba(220, 220, 220, 1);
  -webkit-transform: translate(-50%) scale(0);
  transform: translate(-50%) scale(0);
}

.draftJsToolbar__toolbar__dNtBH:after,
.draftJsToolbar__toolbar__dNtBH:before {
  position: absolute;
  top: 100%;
  left: 50%;
  width: 0;
  height: 0;
  border: solid transparent;
  content: ' ';
  pointer-events: none;
}

.draftJsToolbar__toolbar__dNtBH:after {
  margin-left: -4px;
  border-width: 4px;
  border-color: rgba(255, 255, 255, 0);
  border-top-color: #fff;
}

.draftJsToolbar__toolbar__dNtBH:before {
  margin-left: -6px;
  border-width: 6px;
  border-color: rgba(221, 221, 221, 0);
  border-top-color: #ddd;
}

.draftJsToolbar__blockType__27Jwn {
  width: 36px;
  height: 36px;
  box-sizing: border-box;
  padding: 5px;
  margin: 0;
  border: 1px solid #ddd;
  background: #fff;
  border-radius: 18px;
  cursor: pointer;
  line-height: 36px;
  text-align: center;
}

.draftJsToolbar__blockType__27Jwn svg {
  fill: #888;
}

.draftJsToolbar__spacer__2Os2z {
  position: absolute;
  left: 50%;
  width: 74px;
  height: 8px;
  -webkit-transform: translate(-50%);
  transform: translate(-50%);
}

.draftJsToolbar__popup__GHzbY {
  position: absolute;
  z-index: 3;
  left: 50%;
  width: 74px;
  box-sizing: border-box;
  margin-top: 8px;
  border: 1px solid #ddd;
  background: #efefef;
  background: #fff;
  border-radius: 2px;
  box-shadow: 0 1px 3px 0 rgba(220, 220, 220, 1);
  -webkit-transform: translate(-50%);
  transform: translate(-50%);
}

.draftJsToolbar__popup__GHzbY:after,
.draftJsToolbar__popup__GHzbY:before {
  position: absolute;
  bottom: 100%;
  left: 50%;
  width: 0;
  height: 0;
  border: solid transparent;
  content: ' ';
  pointer-events: none;
}

.draftJsToolbar__popup__GHzbY:after {
  margin-left: -4px;
  border-width: 4px;
  border-color: rgba(251, 251, 251, 0);
  border-bottom-color: #fbfbfb;
}

.draftJsToolbar__popup__GHzbY:before {
  margin-left: -6px;
  border-width: 6px;
  border-color: rgba(221, 221, 221, 0);
  border-bottom-color: #ddd;
}

.draftJsToolbar__buttonWrapper__1Dmqh {
  display: inline-block;
}

.draftJsToolbar__button__qi1gf {
  width: 36px;
  height: 34px;
  padding-top: 5px;
  border: 0;
  background: #fbfbfb;
  color: #888;
  font-size: 18px;
  vertical-align: bottom;
}

.draftJsToolbar__button__qi1gf svg {
  fill: #888;
}

.draftJsToolbar__button__qi1gf:hover,
.draftJsToolbar__button__qi1gf:focus {
  background: #f3f3f3;
  outline: 0; /* reset for :focus */
}

.draftJsToolbar__active__3qcpF {
  background: #efefef;
  color: #444;
}

.draftJsToolbar__active__3qcpF svg {
  fill: #444;
}

.draftJsToolbar__separator__3M3L7 {
  display: inline-block;
  height: 24px;
  margin: 0 0.5em;
  border-right: 1px solid #ddd;
}

.draftJsToolbar__wrapper__9NZgg {
  position: absolute;
  z-index: 1;
}

// End of original overrides.css

::-moz-selection {
  border-width: 20px;
  border-style: solid;
  background-color: rgba(31, 189, 238, 0.5);
  border-image: url('data:image/svg+xml;base64,PHN2ZyB4bWxucz0iaHR0cDovL3d3dy53My5vcmcvMjAwMC9zdmciIHdpZHRoPSI2MCIgaGVpZ2h0PSI2MCIgdmlld0JveD0iMCAwIDYwIDYwIj4KICA8ZyBmaWxsPSIjMUZCRUVGIiBmaWxsLXJ1bGU9ImV2ZW5vZGQiIG9wYWNpdHk9Ii45NSI+CiAgICA8cGF0aCBkPSJNMTAgNjBDNC40NzcxNTI1IDYwIDAgNTUuNTI0MDYxOCAwIDUwIDMuNTUyNzEzNjhlLTE1IDQ0LjQ3NzE1MjUgNC40NzU5MzgxOCA0MCAxMCA0MEwyMCA0MCAyMCA1MEMyMCA1NS41MjI4NDc1IDE1LjUyNDA2MTggNjAgMTAgNjB6TTQwIDUwQzQwIDU1LjUyMjg0NzUgNDQuNDc1OTM4MiA2MCA1MCA2MEw1MCA2MEM1NS41MjI4NDc1IDYwIDYwIDU1LjUyNDA2MTggNjAgNTBMNjAgNTBDNjAgNDQuNDc3MTUyNSA1NS41MjQwNjE4IDQwIDUwIDQwTDQwIDQwIDQwIDUwIDQwIDUweiIvPgogIDwvZz4KPC9zdmc+Cg==')
    20 fill repeat;
}

::selection {
  border-width: 20px;
  border-style: solid;
  background-color: rgba(31, 189, 238, 0.5);
  border-image: url('data:image/svg+xml;base64,PHN2ZyB4bWxucz0iaHR0cDovL3d3dy53My5vcmcvMjAwMC9zdmciIHdpZHRoPSI2MCIgaGVpZ2h0PSI2MCIgdmlld0JveD0iMCAwIDYwIDYwIj4KICA8ZyBmaWxsPSIjMUZCRUVGIiBmaWxsLXJ1bGU9ImV2ZW5vZGQiIG9wYWNpdHk9Ii45NSI+CiAgICA8cGF0aCBkPSJNMTAgNjBDNC40NzcxNTI1IDYwIDAgNTUuNTI0MDYxOCAwIDUwIDMuNTUyNzEzNjhlLTE1IDQ0LjQ3NzE1MjUgNC40NzU5MzgxOCA0MCAxMCA0MEwyMCA0MCAyMCA1MEMyMCA1NS41MjI4NDc1IDE1LjUyNDA2MTggNjAgMTAgNjB6TTQwIDUwQzQwIDU1LjUyMjg0NzUgNDQuNDc1OTM4MiA2MCA1MCA2MEw1MCA2MEM1NS41MjI4NDc1IDYwIDYwIDU1LjUyNDA2MTggNjAgNTBMNjAgNTBDNjAgNDQuNDc3MTUyNSA1NS41MjQwNjE4IDQwIDUwIDQwTDQwIDQwIDQwIDUwIDQwIDUweiIvPgogIDwvZz4KPC9zdmc+Cg==')
    20 fill repeat;
}

.documentFirstHeading {
  position: relative;
  border-bottom: 2px solid @purpleBackground;

  &::before {
    position: absolute;
    bottom: -3px;
    left: 0;
    width: 30px;
    border-bottom: 3px solid @pink;
    content: '';
  }
}

.documentDescription {
  color: #b8c6c8;
  font-size: 1.125rem;
}

// Here should be placed all tiles that receive (faked) focus
.tile:focus {
  outline: none;
}

.tile .tile:not(.inner)::after {
  position: absolute;
  top: -9px;
  left: -9px;
  width: ~'calc(100% + 18px)';
  height: ~'calc(100% + 18px)';
  border: 1px solid rgba(120, 192, 215, 0);
  border-radius: 3px;
  content: '';
}

.tile .tile-add-button {
  display: none;
}

.tile.selected .tile-add-button {
  display: inline-block;
}

.tile .tile.selected::after,
.tile .tile.selected:hover::after {
  border-width: 2px;
  border-color: rgba(120, 192, 215, 0.5);
}

.tile .tile:hover::after {
  border-color: rgba(120, 192, 215, 0.25);
}

.ui.drag.tile:not(:last-child) {
  margin-bottom: 2rem;
}

.ui.drag.tile.image {
  z-index: 2;
  // This fixes the floating images in Volto Editor! Muahahaha
  display: block;
}

.tile .ui.image {
  width: 100%;
}

.tile .ui.message {
  display: flex;
  flex-direction: column;
  align-items: center;
  justify-content: center;

  svg {
    margin-bottom: 20px;
  }
}

.DraftEditor-editorContainer,
.DraftEditor-root,
.public-DraftEditor-content {
  height: inherit;
  text-align: initial;
}

.public-DraftEditor-content[contenteditable='true'] {
  -webkit-user-modify: read-write-plaintext-only;
}

.public-DraftEditor-content[contenteditable='true'] {
  caret-color: #e40166;
}

.public-DraftEditor-content {
  min-height: 20px;
}

.DraftEditor-root {
  position: relative;
}

.DraftEditor-editorContainer {
  position: relative;
  z-index: 1;
}

.public-DraftEditor-block {
  position: relative;
}

.public-DraftEditorPlaceholder-root {
  position: absolute;
  z-index: 1;
  color: @inputPlaceholderColor;
}

.DraftEditorPlaceholder-hidden {
  display: none;
}

.tile.align.left {
  z-index: 2;

  iframe,
  img {
    margin-right: 1em !important;
    margin-bottom: 1em;
    float: left;
  }

  iframe {
    width: 50%;
    height: 25vw;
  }

  .ui.image,
  img {
    max-width: 50%;
  }
}

.tile.align.right {
  z-index: 2;

  iframe,
  img {
    margin-bottom: 1em;
    margin-left: 1em !important;
    float: right;
  }

  iframe {
    width: 50%;
    height: 25vw;
  }

  .ui.image,
  img {
    max-width: 50%;
  }
}

.tile.align.center {
  iframe,
  img {
    margin-right: auto;
    margin-left: auto;
  }

  iframe {
    width: 100%;
    height: 35vh;
  }
}

.tile.align.full {
  width: 100% !important;

  iframe {
    width: 100%;
    height: 35vh;
  }

  img {
    width: 100%;
  }
}

.tile.align:not(.right):not(.left) {
  clear: both;
}

.title.tile .public-DraftEditorPlaceholder-inner {
  font-size: @h1;
  font-weight: @headerFontWeight;
  line-height: @headerLineHeight;
}

.tile {
  margin-bottom: 1em;

  h1:last-child,
  h2:last-child,
  h3:last-child,
  h4:last-child,
  h5:last-child {
    margin: @headerMargin;
  }

  p {
    margin: @paragraphMargin;
  }

  .toolbar {
    position: absolute;
    z-index: 2;
    top: -32px;
    left: 50%;
    display: flex;
    padding: 4px;
    background-color: rgba(255, 255, 255, 0.975);
    border-radius: 2px;
    box-shadow: 0 0 8px rgba(0, 0, 0, 0.1), 0 2px 4px rgba(0, 0, 0, 0.05);
    transform: translate(-50%, 0);

    form {
      display: flex;
    }

    & > svg {
      display: inline-block !important;
      box-sizing: content-box;
      padding: 4px;
      margin-right: 4px;
      color: #826a6a !important;
    }

    .ui.input > input {
      padding: 0;
      border: none;
    }

    .ui.icon.button {
      padding: 4px;
      margin-left: 4px;
      border-radius: 1px;
      color: #826a6a !important;

      &:hover {
        background-color: #edf1f2 !important;
      }
    }

    .ui.buttons:first-child {
      & .ui.icon.button {
        margin-left: 0;
      }
    }

    &.add-tile {
      z-index: 100;
      top: -10px;
      left: -9px;
      transform: none;
    }
  }

  .ui.active.basic.icon.button {
    border: 1px solid #2996da;
    background: transparent !important;
  }

  position: relative;
}

// Hero tile
.tile.hero {
  .toolbar {
    left: 25%;
  }

  .hero-body {
    flex: 1 1;
    padding: 30px;
<<<<<<< HEAD
    background-color: @tealBackground;
=======
    overflow-y: hidden;
    max-height: 400px;
>>>>>>> 55e08a57

    h1 {
      margin-top: 0;
    }

    p {
      word-break: break-word;
      overflow-y: hidden;
      max-height: 287px;
      margin: 0;
    }
  }

  .hero-image {
    display: block;
    width: auto;
    max-width: 50%;
    height: auto;
    max-height: 400px;
  }

  .image-add {
    min-width: 50%;
  }

  .image-message {
    min-height: 400px !important;
  }

  .tile-inner-wrapper {
    position: relative;
    z-index: 1;
    display: flex;
  }

  .title-editor,
  .description-editor {
    word-break: break-word;
    overflow-y: hidden;
    max-height: 287px;
  }
}

.ui.basic.button.tile-add-button,
.ui.basic.button.tile-delete-button {
  position: absolute;
  padding: 0;
  margin-top: -22px;
  margin-bottom: 0;
  border: none;
  -webkit-box-shadow: none;
  box-shadow: none;
  color: #b8c6c8 !important;
  transform: translateX(-40px);

  &:hover,
  &:focus {
    -webkit-box-shadow: none;
    box-shadow: none;
    color: #826a6a !important;
  }
}

.ui.basic.button.tile-delete-button {
  top: 22px;
  right: 0;
  color: #b8c6b8 !important;
  transform: translateX(40px);

  &:hover,
  &:focus {
    -webkit-box-shadow: none;
    box-shadow: none;
    color: #e40166 !important;
  }
}

.drag.tile.wrapper {
  position: relative;
}

.drag.handle.wrapper {
  position: absolute;
  z-index: 1;
  top: 1px;
  left: -77px;
  color: #b8c6c8;

  .icon {
    background: rgba(255, 255, 255, 0.2);
    border-radius: 2px;
  }

  &:hover {
    color: #826a6a;
  }
}

.drag.tile.title .drag.handle.wrapper {
  top: 5px;
}

.drag.handle.wrapper.hidden {
  display: none !important;
}

.description.tile .public-DraftEditorPlaceholder-inner {
  font-size: 1.125rem;
  line-height: @lineHeight;
}

.callout {
  padding: 1em;
  margin: 1rem 0;
  border: 1px solid rgba(34, 36, 38, 0.15);
  border-radius: 0.28571429rem;
  box-shadow: 0 1px 2px 0 rgba(34, 36, 38, 0.15);
}

.ui.blocker {
  position: absolute;
  z-index: 1;
  width: 100%;
  height: 100%;
}

.draftJsToolbar__toolbar__dNtBH {
  .tile.toolbar();

  z-index: 102;
  padding: 3px;
  border: none;

  &:before {
    border: none;
  }
}

.draftJsToolbar__button__qi1gf {
  width: 32px;
  height: 32px;
  padding: 0;
  padding: 4px !important;
  background: rgba(255, 255, 255, 0.975);
  border-radius: 1px;
  color: #826a6a;
}

.draftJsToolbar__buttonWrapper__1Dmqh + .draftJsToolbar__buttonWrapper__1Dmqh {
  margin-left: 3px;
}

.draftJsToolbar__button__qi1gf.draftJsToolbar__active__3qcpF {
  border-radius: 3px;
  box-shadow: inset 0 0 0 1px @blue;
  color: @blue;
}

.draftJsToolbar__separator__3U7qt {
  height: 32px;
}

.separator {
  display: inline-block;
  height: 24px;
  margin: 0 0 4px 4px;
  border-right: 1px solid #ddd;
  vertical-align: bottom;
}

.tools {
  margin-right: 1em;
}

.comments {
  margin-top: 20px;
}

.html-editor {
  z-index: 1;
  background-color: #fafafa;
  border-radius: 4px;
}

.token.comment,
.token.prolog,
.token.doctype,
.token.cdata {
  color: #90a4ae;
}

.token.punctuation {
  color: #9e9e9e;
}

.namespace {
  opacity: 0.7;
}

.token.property,
.token.tag,
.token.boolean,
.token.number,
.token.constant,
.token.symbol,
.token.deleted {
  color: #e91e63;
}

.token.selector,
.token.attr-name,
.token.string,
.token.char,
.token.builtin,
.token.inserted {
  color: #4caf50;
}

.token.operator,
.token.entity,
.token.url,
.language-css .token.string,
.style .token.string {
  color: #795548;
}

.token.atrule,
.token.attr-value,
.token.keyword {
  color: #3f51b5;
}

.token.function {
  color: #f44336;
}

.token.regex,
.token.important,
.token.variable {
  color: #ff9800;
}

.token.important,
.token.bold {
  font-weight: bold;
}

.token.italic {
  font-style: italic;
}

.token.entity {
  cursor: help;
}<|MERGE_RESOLUTION|>--- conflicted
+++ resolved
@@ -670,6 +670,8 @@
 }
 
 .tile {
+
+  position: relative;
   margin-bottom: 1em;
 
   h1:last-child,
@@ -742,8 +744,6 @@
     border: 1px solid #2996da;
     background: transparent !important;
   }
-
-  position: relative;
 }
 
 // Hero tile
@@ -753,24 +753,21 @@
   }
 
   .hero-body {
+    max-height: 400px;
     flex: 1 1;
     padding: 30px;
-<<<<<<< HEAD
     background-color: @tealBackground;
-=======
     overflow-y: hidden;
-    max-height: 400px;
->>>>>>> 55e08a57
 
     h1 {
       margin-top: 0;
     }
 
     p {
-      word-break: break-word;
-      overflow-y: hidden;
       max-height: 287px;
       margin: 0;
+      overflow-y: hidden;
+      word-break: break-word;
     }
   }
 
@@ -798,9 +795,9 @@
 
   .title-editor,
   .description-editor {
+    max-height: 287px;
+    overflow-y: hidden;
     word-break: break-word;
-    overflow-y: hidden;
-    max-height: 287px;
   }
 }
 
