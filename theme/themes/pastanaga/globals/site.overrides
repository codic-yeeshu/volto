/*******************************
        Global Overrides
<<<<<<< HEAD
*******************************/
body {
  display: flex;
  @media only screen and (max-width: @largestMobileScreen) {
    flex-direction: column;
  }
}

#main {
  display: flex;
  flex: 1;
  flex-direction: column;
}

// TODO: refactor and reorder it
// original overrides.css that was applied before all the semanticUI stuff
.SocialMediaShareCount,
.SocialMediaShareButton {
  display: inline-block;
}

.deletion {
  background-color: #f8cbcb;
}

.addition {
  background-color: #a6f3a6;
}

.ui.dropdown .menu.left {
  left: auto;
  right: 0;
}

.ui.segment.dashed {
  border: 3px dashed #ccc;
  box-shadow: none;
}

@media only screen and (max-width: 767px) {
  .ui.menu.stackable > .menu,
  .ui.menu.stackable > .menu.right {
    display: block;
  }
}

.drag.handle {
  cursor: move;
}

.editbar {
  position: fixed;
  top: 60px;
  left: 400px;
  z-index: 10;
}

.drag.layer {
  margin: -1rem -2rem 0 -2rem;
  padding: 1rem 2rem 1rem 2rem;
  position: relative;
}

.drag.layer:hover .drag.edit,
.drag.layer:hover .drag.toolbar {
  display: block;
}

.drag.layer .drag.handle {
  margin-bottom: 0.5rem;
}

.drag.toolbar {
  display: none;
  position: absolute;
  left: 0;
  top: 12px;
}
.drag.edit {
  display: none;
  position: absolute;
  right: 0;
  top: 12px;
}

/* Mosaic */
.mosaic .tile {
  cursor: move;
  border: solid 2px transparent;
  position: relative;
  margin: -2px;
}

.mosaic .tile .ui.label.below {
  position: absolute;
  top: -34px;
}

.mosaic .tile .close.icon {
  cursor: pointer;
  position: absolute;
  margin: 0;
  top: 0;
  right: 0;
  z-index: 1;
}

.mosaic .tile:hover {
  border: dashed 2px #3469d0;
}

.mosaic .tile.selected {
  border: solid 2px #3469d0;
  cursor: default;
  background-color: #ffffe1;
}

.mosaic .tile.selected:hover {
  border: solid 2px #3469d0;
}

.mosaic .row {
  border-top: solid 2px transparent;
  border-bottom: solid 2px transparent;
  margin-top: -2px;
  margin-bottom: -2px;
}

.mosaic .tile.top,
.mosaic .row.top {
  border-top: solid 2px #3469d0;
}

.mosaic .tile.bottom,
.mosaic .row.bottom {
  border-bottom: solid 2px #3469d0;
}

.mosaic .column {
  border-left: solid 2px transparent;
  border-right: solid 2px transparent;
}

.mosaic .column.left {
  border-left: solid 2px #3469d0;
}

.mosaic .column.right {
  border-right: solid 2px #3469d0;
}

.mosaic .tile.dragging {
  opacity: 0.5;
}

.mosaic .divider {
  display: inline-block;
  position: relative;
  width: 20px;
  margin: -10px;
  z-index: 1;
  cursor: col-resize;
}

.mosaic .divider:hover .inner {
  border-right: dashed 4px #3469d0;
  display: inline-block;
  position: relative;
  height: 100%;
  width: 12px;
}

.mosaic .resize.helper {
  background-color: #3469d0;
  position: fixed;
  width: 4px;
  margin: 0;
  padding: 0;
}

.mosaic .row.resize {
  opacity: 0.5;
}

.mosaic .row.resize .divider {
  opacity: 0;
}

/* Responsive visibility helper classes

/* Mobile */
@media only screen and (max-width: 767px) {
  [class*='mobile hidden'],
  [class*='tablet only']:not(.mobile),
  [class*='computer only']:not(.mobile),
  [class*='large screen only']:not(.mobile),
  [class*='widescreen only']:not(.mobile),
  [class*='or lower hidden'] {
    display: none !important;
  }
}

/* Tablet / iPad Portrait */
@media only screen and (min-width: 768px) and (max-width: 991px) {
  [class*='mobile only']:not(.tablet),
  [class*='tablet hidden'],
  [class*='computer only']:not(.tablet),
  [class*='large screen only']:not(.tablet),
  [class*='widescreen only']:not(.tablet),
  [class*='or lower hidden']:not(.mobile) {
    display: none !important;
  }
}

/* Computer / Desktop / iPad Landscape */
@media only screen and (min-width: 992px) and (max-width: 1199px) {
  [class*='mobile only']:not(.computer),
  [class*='tablet only']:not(.computer),
  [class*='computer hidden'],
  [class*='large screen only']:not(.computer),
  [class*='widescreen only']:not(.computer),
  [class*='or lower hidden']:not(.tablet):not(.mobile) {
    display: none !important;
  }
}

/* Large Monitor */
@media only screen and (min-width: 1200px) and (max-width: 1919px) {
  [class*='mobile only']:not([class*='large screen']),
  [class*='tablet only']:not([class*='large screen']),
  [class*='computer only']:not([class*='large screen']),
  [class*='large screen hidden'],
  [class*='widescreen only']:not([class*='large screen']),
  [class*='or lower hidden']:not(.computer):not(.tablet):not(.mobile) {
    display: none !important;
  }
}

/* Widescreen Monitor */
@media only screen and (min-width: 1920px) {
  [class*='mobile only']:not([class*='widescreen']),
  [class*='tablet only']:not([class*='widescreen']),
  [class*='computer only']:not([class*='widescreen']),
  [class*='large screen only']:not([class*='widescreen']),
  [class*='widescreen hidden'],
  [class*='widescreen or lower hidden'] {
    display: none !important;
  }
}

.ui.form,
.ui.segments,
.ui.segment {
  position: static !important;
}

/* Draft JS */
.draftJsToolbar__buttonWrapper__1Dmqh {
  display: inline-block;
}

.draftJsToolbar__button__qi1gf {
  background: #fbfbfb;
  color: #888;
  font-size: 18px;
  border: 0;
  padding-top: 5px;
  vertical-align: bottom;
  height: 34px;
  width: 36px;
}

.draftJsToolbar__button__qi1gf svg {
  fill: #888;
}

.draftJsToolbar__button__qi1gf:hover,
.draftJsToolbar__button__qi1gf:focus {
  background: #f3f3f3;
  outline: 0; /* reset for :focus */
}

.draftJsToolbar__active__3qcpF {
  background: #efefef;
  color: #444;
}

.draftJsToolbar__active__3qcpF svg {
  fill: #444;
}
.draftJsToolbar__separator__3U7qt {
  display: inline-block;
  border-right: 1px solid #ddd;
  height: 24px;
  margin: 0 0.5em;
}
.draftJsToolbar__toolbar__dNtBH {
  left: 50%;
  -webkit-transform: translate(-50%) scale(0);
  transform: translate(-50%) scale(0);
  position: absolute;
  border: 1px solid #ddd;
  background: #fff;
  border-radius: 2px;
  box-shadow: 0px 1px 3px 0px rgba(220, 220, 220, 1);
  z-index: 2;
  box-sizing: border-box;
}

.draftJsToolbar__toolbar__dNtBH:after,
.draftJsToolbar__toolbar__dNtBH:before {
  top: 100%;
  left: 50%;
  border: solid transparent;
  content: ' ';
  height: 0;
  width: 0;
  position: absolute;
  pointer-events: none;
}

.draftJsToolbar__toolbar__dNtBH:after {
  border-color: rgba(255, 255, 255, 0);
  border-top-color: #fff;
  border-width: 4px;
  margin-left: -4px;
}
.draftJsToolbar__toolbar__dNtBH:before {
  border-color: rgba(221, 221, 221, 0);
  border-top-color: #ddd;
  border-width: 6px;
  margin-left: -6px;
}

.draftJsToolbar__blockType__27Jwn {
  box-sizing: border-box;
  border: 1px solid #ddd;
  background: #fff;
  padding: 5px;
  margin: 0;
  border-radius: 18px;
  cursor: pointer;
  height: 36px;
  width: 36px;
  line-height: 36px;
  text-align: center;
}

.draftJsToolbar__blockType__27Jwn svg {
  fill: #888;
}

.draftJsToolbar__spacer__2Os2z {
  position: absolute;
  left: 50%;
  -webkit-transform: translate(-50%);
  transform: translate(-50%);
  width: 74px;
  height: 8px;
}

.draftJsToolbar__popup__GHzbY {
  position: absolute;
  left: 50%;
  -webkit-transform: translate(-50%);
  transform: translate(-50%);
  background: #efefef;
  border: 1px solid #ddd;
  background: #fff;
  border-radius: 2px;
  box-shadow: 0px 1px 3px 0px rgba(220, 220, 220, 1);
  z-index: 3;
  box-sizing: border-box;
  width: 74px;
  margin-top: 8px;
}

.draftJsToolbar__popup__GHzbY:after,
.draftJsToolbar__popup__GHzbY:before {
  bottom: 100%;
  left: 50%;
  border: solid transparent;
  content: ' ';
  height: 0;
  width: 0;
  position: absolute;
  pointer-events: none;
}

.draftJsToolbar__popup__GHzbY:after {
  border-color: rgba(251, 251, 251, 0);
  border-bottom-color: #fbfbfb;
  border-width: 4px;
  margin-left: -4px;
}
.draftJsToolbar__popup__GHzbY:before {
  border-color: rgba(221, 221, 221, 0);
  border-bottom-color: #ddd;
  border-width: 6px;
  margin-left: -6px;
}
.draftJsToolbar__buttonWrapper__1Dmqh {
  display: inline-block;
}

.draftJsToolbar__button__qi1gf {
  background: #fbfbfb;
  color: #888;
  font-size: 18px;
  border: 0;
  padding-top: 5px;
  vertical-align: bottom;
  height: 34px;
  width: 36px;
}

.draftJsToolbar__button__qi1gf svg {
  fill: #888;
}

.draftJsToolbar__button__qi1gf:hover,
.draftJsToolbar__button__qi1gf:focus {
  background: #f3f3f3;
  outline: 0; /* reset for :focus */
}

.draftJsToolbar__active__3qcpF {
  background: #efefef;
  color: #444;
}

.draftJsToolbar__active__3qcpF svg {
  fill: #444;
}

.draftJsToolbar__separator__3M3L7 {
  display: inline-block;
  border-right: 1px solid #ddd;
  height: 24px;
  margin: 0 0.5em;
}
.draftJsToolbar__wrapper__9NZgg {
  position: absolute;
  z-index: 1;
}

// End of original overrides.css

::-moz-selection {
  background-color: rgba(31, 189, 238, 0.5);
  border-image: url('data:image/svg+xml;base64,PHN2ZyB4bWxucz0iaHR0cDovL3d3dy53My5vcmcvMjAwMC9zdmciIHdpZHRoPSI2MCIgaGVpZ2h0PSI2MCIgdmlld0JveD0iMCAwIDYwIDYwIj4KICA8ZyBmaWxsPSIjMUZCRUVGIiBmaWxsLXJ1bGU9ImV2ZW5vZGQiIG9wYWNpdHk9Ii45NSI+CiAgICA8cGF0aCBkPSJNMTAgNjBDNC40NzcxNTI1IDYwIDAgNTUuNTI0MDYxOCAwIDUwIDMuNTUyNzEzNjhlLTE1IDQ0LjQ3NzE1MjUgNC40NzU5MzgxOCA0MCAxMCA0MEwyMCA0MCAyMCA1MEMyMCA1NS41MjI4NDc1IDE1LjUyNDA2MTggNjAgMTAgNjB6TTQwIDUwQzQwIDU1LjUyMjg0NzUgNDQuNDc1OTM4MiA2MCA1MCA2MEw1MCA2MEM1NS41MjI4NDc1IDYwIDYwIDU1LjUyNDA2MTggNjAgNTBMNjAgNTBDNjAgNDQuNDc3MTUyNSA1NS41MjQwNjE4IDQwIDUwIDQwTDQwIDQwIDQwIDUwIDQwIDUweiIvPgogIDwvZz4KPC9zdmc+Cg==')
    20 fill repeat;
  border-style: solid;
  border-width: 20px;
}

::selection {
  background-color: rgba(31, 189, 238, 0.5);
  border-image: url('data:image/svg+xml;base64,PHN2ZyB4bWxucz0iaHR0cDovL3d3dy53My5vcmcvMjAwMC9zdmciIHdpZHRoPSI2MCIgaGVpZ2h0PSI2MCIgdmlld0JveD0iMCAwIDYwIDYwIj4KICA8ZyBmaWxsPSIjMUZCRUVGIiBmaWxsLXJ1bGU9ImV2ZW5vZGQiIG9wYWNpdHk9Ii45NSI+CiAgICA8cGF0aCBkPSJNMTAgNjBDNC40NzcxNTI1IDYwIDAgNTUuNTI0MDYxOCAwIDUwIDMuNTUyNzEzNjhlLTE1IDQ0LjQ3NzE1MjUgNC40NzU5MzgxOCA0MCAxMCA0MEwyMCA0MCAyMCA1MEMyMCA1NS41MjI4NDc1IDE1LjUyNDA2MTggNjAgMTAgNjB6TTQwIDUwQzQwIDU1LjUyMjg0NzUgNDQuNDc1OTM4MiA2MCA1MCA2MEw1MCA2MEM1NS41MjI4NDc1IDYwIDYwIDU1LjUyNDA2MTggNjAgNTBMNjAgNTBDNjAgNDQuNDc3MTUyNSA1NS41MjQwNjE4IDQwIDUwIDQwTDQwIDQwIDQwIDUwIDQwIDUweiIvPgogIDwvZz4KPC9zdmc+Cg==')
    20 fill repeat;
  border-style: solid;
  border-width: 20px;
}

.documentFirstHeading {
  position: relative;
  border-bottom: 2px solid @purpleBackground;

  &::before {
    position: absolute;
    bottom: -3px;
    left: 0;
    width: 30px;
    border-bottom: 3px solid @pink;
    content: '';
  }
}

.documentDescription {
  color: #b8c6c8;
  font-size: 1.125rem;
}

// Here should be placed all tiles that receive (faked) focus
.tile.image:focus,
.tile.video:focus,
.tile.maps:focus {
  outline: none;
}

.tile .tile:not(.inner)::after {
  position: absolute;
  top: -9px;
  left: -9px;
  width: ~'calc(100% + 18px)';
  height: ~'calc(100% + 18px)';
  border: 1px solid rgba(120, 192, 215, 0);
  border-radius: 3px;
  content: '';
}

.tile .tile-add-button {
  display: none;
}

.tile.selected .tile-add-button {
  display: inline-block;
}

.tile .tile.selected::after,
.tile .tile.selected:hover::after {
  border-color: rgba(120, 192, 215, 0.5);
  border-width: 2px;
}

.tile .tile:hover::after {
  border-color: rgba(120, 192, 215, 0.25);
}

.ui.drag.tile:not(:last-child) {
  margin-bottom: 2rem;
}

.ui.drag.tile.image {
  // This fixes the floating images in Volto Editor! Muahahaha
  display: block;
  z-index: 2;
}

.tile .ui.image {
  width: 100%;
}

.tile .ui.message {
  display: flex;
  flex-direction: column;
  justify-content: center;
  align-items: center;

  svg {
    margin-bottom: 20px;
  }
}

.DraftEditor-editorContainer,
.DraftEditor-root,
.public-DraftEditor-content {
  height: inherit;
  text-align: initial;
}

.public-DraftEditor-content[contenteditable='true'] {
  -webkit-user-modify: read-write-plaintext-only;
}

.public-DraftEditor-content[contenteditable='true'] {
  caret-color: #e40166;
}

.public-DraftEditor-content {
  min-height: 20px;
}

.DraftEditor-root {
  position: relative;
}

.DraftEditor-editorContainer {
  position: relative;
  z-index: 1;
}

.public-DraftEditor-block {
  position: relative;
}

.public-DraftEditorPlaceholder-root {
  position: absolute;
  z-index: 1;
  color: @inputPlaceholderColor;
}

.DraftEditorPlaceholder-hidden {
  display: none;
}

.tile.align.left {
  z-index: 2;
  iframe,
  img {
    margin-right: 1em !important;
    margin-bottom: 1em;
    float: left;
  }

  iframe {
    width: 50%;
    height: 25vw;
  }

  .ui.image,
  img {
    min-width: 50%;
  }
}

.tile.align.right {
  z-index: 2;
  iframe,
  img {
    margin-bottom: 1em;
    margin-left: 1em !important;
    float: right;
  }

  iframe {
    width: 50%;
    height: 25vw;
  }

  .ui.image,
  img {
    min-width: 50%;
  }

}

.tile.align.center {
  iframe,
  img {
    margin-right: auto;
    margin-left: auto;
  }

  iframe {
    width: 100%;
    height: 35vh;
  }
}

.tile.align.full {
  width: 100% !important;

  iframe {
    width: 100%;
    height: 35vh;
  }
  img {
    width: 100%;
  }
}

.tile.align:not(.right):not(.left) {
  clear: both;
}

.title.tile .public-DraftEditorPlaceholder-inner {
  font-size: @h1;
  font-weight: @headerFontWeight;
  line-height: @headerLineHeight;
}

.tile {
  h1:last-child,
  h2:last-child,
  h3:last-child,
  h4:last-child,
  h5:last-child {
    margin: @headerMargin;
  }

  p {
    margin: @paragraphMargin;
  }

  .toolbar {
    position: absolute;
    z-index: 1;
    top: -32px;
    left: 50%;
    display: flex;
    padding: 4px;
    background-color: rgba(255, 255, 255, 0.975);
    border-radius: 2px;
    box-shadow: 0 0 8px rgba(0, 0, 0, 0.1), 0 2px 4px rgba(0, 0, 0, 0.05);
    transform: translate(-50%, 0);

    form {
      display: flex;
    }

    & > svg {
      display: inline-block !important;
      box-sizing: content-box;
      padding: 4px;
      margin-right: 4px;
      color: #826a6a !important;
    }

    .ui.input > input {
      padding: 0;
      border: none;
    }

    .ui.icon.button {
      padding: 4px;
      margin-left: 4px;
      border-radius: 1px;
      color: #826a6a !important;

      &:hover {
        background-color: #edf1f2 !important;
      }
    }

    .ui.buttons:first-child {
      & .ui.icon.button {
        margin-left: 0;
      }
    }

    &.add-tile {
      z-index: 100;
      top: -10px;
      left: -9px;
      transform: none;
    }
  }

  .ui.active.basic.icon.button {
    border: 1px solid #2996da;
    background: transparent !important;
  }

  position: relative;
}

.ui.basic.button.tile-add-button,
.ui.basic.button.tile-delete-button {
  position: absolute;
  padding: 0;
  border: none;
  margin-top: -22px;
  margin-bottom: 0;
  -webkit-box-shadow: none;
  box-shadow: none;
  color: #b8c6c8 !important;
  transform: translateX(-40px);

  &:hover,
  &:focus {
    -webkit-box-shadow: none;
    box-shadow: none;
    color: #826a6a !important;
  }
}

.ui.basic.button.tile-delete-button {
  top: 36px;
  right: 0;
  color: #b8c6b8 !important;
  transform: translateX(40px);

  &:hover,
  &:focus {
    -webkit-box-shadow: none;
    box-shadow: none;
    color: #e40166 !important;
  }
}

.drag.tile.wrapper {
  position: relative;
}

.drag.handle.wrapper {
  position: absolute;
  z-index: 1;
  top: 1px;
  left: -77px;
  color: #b8c6c8;

  .icon {
    background: rgba(255, 255, 255, 0.2);
    border-radius: 2px;
  }

  &:hover {
    color: #826a6a;
  }
}

.drag.tile.title .drag.handle.wrapper {
  top: 5px;
}

.drag.handle.wrapper.hidden {
  display: none !important;
}

.description.tile .public-DraftEditorPlaceholder-inner {
  font-size: 1.125rem;
  line-height: @lineHeight;
}

.callout {
  padding: 1em;
  border: 1px solid rgba(34, 36, 38, 0.15);
  margin: 1rem 0;
  border-radius: 0.28571429rem;
  box-shadow: 0 1px 2px 0 rgba(34, 36, 38, 0.15);
}

.ui.blocker {
  position: absolute;
  z-index: 1;
  width: 100%;
  height: 100%;
}

.draftJsToolbar__toolbar__dNtBH {
  .tile.toolbar();
  z-index: 102;
  padding: 3px;
  border: none;

  &:before {
    border: none;
  }
}

.draftJsToolbar__button__qi1gf {
  width: 32px;
  height: 32px;
  padding: 0;
  padding: 4px !important;
  background: rgba(255, 255, 255, 0.975);
  border-radius: 1px;
  color: #826a6a;
}

.draftJsToolbar__buttonWrapper__1Dmqh + .draftJsToolbar__buttonWrapper__1Dmqh {
  margin-left: 3px;
}

.draftJsToolbar__button__qi1gf.draftJsToolbar__active__3qcpF {
  border-radius: 3px;
  box-shadow: inset 0 0 0 1px @blue;
  color: @blue;
}

.draftJsToolbar__separator__3U7qt {
  height: 32px;
}

.separator {
  display: inline-block;
  height: 24px;
  border-right: 1px solid #ddd;
  margin: 0 0 4px 4px;
  vertical-align: bottom;
}

.tools {
  margin-right: 1em;
}

.comments {
  margin-top: 20px;
}

.html-editor {
  background-color: #fafafa;
  border-radius: 4px;
  z-index: 1;
}

.token.comment,
.token.prolog,
.token.doctype,
.token.cdata {
  color: #90a4ae;
}

.token.punctuation {
  color: #9e9e9e;
}

.namespace {
  opacity: 0.7;
}

.token.property,
.token.tag,
.token.boolean,
.token.number,
.token.constant,
.token.symbol,
.token.deleted {
  color: #e91e63;
}

.token.selector,
.token.attr-name,
.token.string,
.token.char,
.token.builtin,
.token.inserted {
  color: #4caf50;
}

.token.operator,
.token.entity,
.token.url,
.language-css .token.string,
.style .token.string {
  color: #795548;
}

.token.atrule,
.token.attr-value,
.token.keyword {
  color: #3f51b5;
}

.token.function {
  color: #f44336;
}

.token.regex,
.token.important,
.token.variable {
  color: #ff9800;
}

.token.important,
.token.bold {
  font-weight: bold;
}

.token.italic {
  font-style: italic;
}

.token.entity {
  cursor: help;
}
=======
*******************************/
>>>>>>> 9954c986
<|MERGE_RESOLUTION|>--- conflicted
+++ resolved
@@ -1,953 +1,3 @@
 /*******************************
         Global Overrides
-<<<<<<< HEAD
-*******************************/
-body {
-  display: flex;
-  @media only screen and (max-width: @largestMobileScreen) {
-    flex-direction: column;
-  }
-}
-
-#main {
-  display: flex;
-  flex: 1;
-  flex-direction: column;
-}
-
-// TODO: refactor and reorder it
-// original overrides.css that was applied before all the semanticUI stuff
-.SocialMediaShareCount,
-.SocialMediaShareButton {
-  display: inline-block;
-}
-
-.deletion {
-  background-color: #f8cbcb;
-}
-
-.addition {
-  background-color: #a6f3a6;
-}
-
-.ui.dropdown .menu.left {
-  left: auto;
-  right: 0;
-}
-
-.ui.segment.dashed {
-  border: 3px dashed #ccc;
-  box-shadow: none;
-}
-
-@media only screen and (max-width: 767px) {
-  .ui.menu.stackable > .menu,
-  .ui.menu.stackable > .menu.right {
-    display: block;
-  }
-}
-
-.drag.handle {
-  cursor: move;
-}
-
-.editbar {
-  position: fixed;
-  top: 60px;
-  left: 400px;
-  z-index: 10;
-}
-
-.drag.layer {
-  margin: -1rem -2rem 0 -2rem;
-  padding: 1rem 2rem 1rem 2rem;
-  position: relative;
-}
-
-.drag.layer:hover .drag.edit,
-.drag.layer:hover .drag.toolbar {
-  display: block;
-}
-
-.drag.layer .drag.handle {
-  margin-bottom: 0.5rem;
-}
-
-.drag.toolbar {
-  display: none;
-  position: absolute;
-  left: 0;
-  top: 12px;
-}
-.drag.edit {
-  display: none;
-  position: absolute;
-  right: 0;
-  top: 12px;
-}
-
-/* Mosaic */
-.mosaic .tile {
-  cursor: move;
-  border: solid 2px transparent;
-  position: relative;
-  margin: -2px;
-}
-
-.mosaic .tile .ui.label.below {
-  position: absolute;
-  top: -34px;
-}
-
-.mosaic .tile .close.icon {
-  cursor: pointer;
-  position: absolute;
-  margin: 0;
-  top: 0;
-  right: 0;
-  z-index: 1;
-}
-
-.mosaic .tile:hover {
-  border: dashed 2px #3469d0;
-}
-
-.mosaic .tile.selected {
-  border: solid 2px #3469d0;
-  cursor: default;
-  background-color: #ffffe1;
-}
-
-.mosaic .tile.selected:hover {
-  border: solid 2px #3469d0;
-}
-
-.mosaic .row {
-  border-top: solid 2px transparent;
-  border-bottom: solid 2px transparent;
-  margin-top: -2px;
-  margin-bottom: -2px;
-}
-
-.mosaic .tile.top,
-.mosaic .row.top {
-  border-top: solid 2px #3469d0;
-}
-
-.mosaic .tile.bottom,
-.mosaic .row.bottom {
-  border-bottom: solid 2px #3469d0;
-}
-
-.mosaic .column {
-  border-left: solid 2px transparent;
-  border-right: solid 2px transparent;
-}
-
-.mosaic .column.left {
-  border-left: solid 2px #3469d0;
-}
-
-.mosaic .column.right {
-  border-right: solid 2px #3469d0;
-}
-
-.mosaic .tile.dragging {
-  opacity: 0.5;
-}
-
-.mosaic .divider {
-  display: inline-block;
-  position: relative;
-  width: 20px;
-  margin: -10px;
-  z-index: 1;
-  cursor: col-resize;
-}
-
-.mosaic .divider:hover .inner {
-  border-right: dashed 4px #3469d0;
-  display: inline-block;
-  position: relative;
-  height: 100%;
-  width: 12px;
-}
-
-.mosaic .resize.helper {
-  background-color: #3469d0;
-  position: fixed;
-  width: 4px;
-  margin: 0;
-  padding: 0;
-}
-
-.mosaic .row.resize {
-  opacity: 0.5;
-}
-
-.mosaic .row.resize .divider {
-  opacity: 0;
-}
-
-/* Responsive visibility helper classes
-
-/* Mobile */
-@media only screen and (max-width: 767px) {
-  [class*='mobile hidden'],
-  [class*='tablet only']:not(.mobile),
-  [class*='computer only']:not(.mobile),
-  [class*='large screen only']:not(.mobile),
-  [class*='widescreen only']:not(.mobile),
-  [class*='or lower hidden'] {
-    display: none !important;
-  }
-}
-
-/* Tablet / iPad Portrait */
-@media only screen and (min-width: 768px) and (max-width: 991px) {
-  [class*='mobile only']:not(.tablet),
-  [class*='tablet hidden'],
-  [class*='computer only']:not(.tablet),
-  [class*='large screen only']:not(.tablet),
-  [class*='widescreen only']:not(.tablet),
-  [class*='or lower hidden']:not(.mobile) {
-    display: none !important;
-  }
-}
-
-/* Computer / Desktop / iPad Landscape */
-@media only screen and (min-width: 992px) and (max-width: 1199px) {
-  [class*='mobile only']:not(.computer),
-  [class*='tablet only']:not(.computer),
-  [class*='computer hidden'],
-  [class*='large screen only']:not(.computer),
-  [class*='widescreen only']:not(.computer),
-  [class*='or lower hidden']:not(.tablet):not(.mobile) {
-    display: none !important;
-  }
-}
-
-/* Large Monitor */
-@media only screen and (min-width: 1200px) and (max-width: 1919px) {
-  [class*='mobile only']:not([class*='large screen']),
-  [class*='tablet only']:not([class*='large screen']),
-  [class*='computer only']:not([class*='large screen']),
-  [class*='large screen hidden'],
-  [class*='widescreen only']:not([class*='large screen']),
-  [class*='or lower hidden']:not(.computer):not(.tablet):not(.mobile) {
-    display: none !important;
-  }
-}
-
-/* Widescreen Monitor */
-@media only screen and (min-width: 1920px) {
-  [class*='mobile only']:not([class*='widescreen']),
-  [class*='tablet only']:not([class*='widescreen']),
-  [class*='computer only']:not([class*='widescreen']),
-  [class*='large screen only']:not([class*='widescreen']),
-  [class*='widescreen hidden'],
-  [class*='widescreen or lower hidden'] {
-    display: none !important;
-  }
-}
-
-.ui.form,
-.ui.segments,
-.ui.segment {
-  position: static !important;
-}
-
-/* Draft JS */
-.draftJsToolbar__buttonWrapper__1Dmqh {
-  display: inline-block;
-}
-
-.draftJsToolbar__button__qi1gf {
-  background: #fbfbfb;
-  color: #888;
-  font-size: 18px;
-  border: 0;
-  padding-top: 5px;
-  vertical-align: bottom;
-  height: 34px;
-  width: 36px;
-}
-
-.draftJsToolbar__button__qi1gf svg {
-  fill: #888;
-}
-
-.draftJsToolbar__button__qi1gf:hover,
-.draftJsToolbar__button__qi1gf:focus {
-  background: #f3f3f3;
-  outline: 0; /* reset for :focus */
-}
-
-.draftJsToolbar__active__3qcpF {
-  background: #efefef;
-  color: #444;
-}
-
-.draftJsToolbar__active__3qcpF svg {
-  fill: #444;
-}
-.draftJsToolbar__separator__3U7qt {
-  display: inline-block;
-  border-right: 1px solid #ddd;
-  height: 24px;
-  margin: 0 0.5em;
-}
-.draftJsToolbar__toolbar__dNtBH {
-  left: 50%;
-  -webkit-transform: translate(-50%) scale(0);
-  transform: translate(-50%) scale(0);
-  position: absolute;
-  border: 1px solid #ddd;
-  background: #fff;
-  border-radius: 2px;
-  box-shadow: 0px 1px 3px 0px rgba(220, 220, 220, 1);
-  z-index: 2;
-  box-sizing: border-box;
-}
-
-.draftJsToolbar__toolbar__dNtBH:after,
-.draftJsToolbar__toolbar__dNtBH:before {
-  top: 100%;
-  left: 50%;
-  border: solid transparent;
-  content: ' ';
-  height: 0;
-  width: 0;
-  position: absolute;
-  pointer-events: none;
-}
-
-.draftJsToolbar__toolbar__dNtBH:after {
-  border-color: rgba(255, 255, 255, 0);
-  border-top-color: #fff;
-  border-width: 4px;
-  margin-left: -4px;
-}
-.draftJsToolbar__toolbar__dNtBH:before {
-  border-color: rgba(221, 221, 221, 0);
-  border-top-color: #ddd;
-  border-width: 6px;
-  margin-left: -6px;
-}
-
-.draftJsToolbar__blockType__27Jwn {
-  box-sizing: border-box;
-  border: 1px solid #ddd;
-  background: #fff;
-  padding: 5px;
-  margin: 0;
-  border-radius: 18px;
-  cursor: pointer;
-  height: 36px;
-  width: 36px;
-  line-height: 36px;
-  text-align: center;
-}
-
-.draftJsToolbar__blockType__27Jwn svg {
-  fill: #888;
-}
-
-.draftJsToolbar__spacer__2Os2z {
-  position: absolute;
-  left: 50%;
-  -webkit-transform: translate(-50%);
-  transform: translate(-50%);
-  width: 74px;
-  height: 8px;
-}
-
-.draftJsToolbar__popup__GHzbY {
-  position: absolute;
-  left: 50%;
-  -webkit-transform: translate(-50%);
-  transform: translate(-50%);
-  background: #efefef;
-  border: 1px solid #ddd;
-  background: #fff;
-  border-radius: 2px;
-  box-shadow: 0px 1px 3px 0px rgba(220, 220, 220, 1);
-  z-index: 3;
-  box-sizing: border-box;
-  width: 74px;
-  margin-top: 8px;
-}
-
-.draftJsToolbar__popup__GHzbY:after,
-.draftJsToolbar__popup__GHzbY:before {
-  bottom: 100%;
-  left: 50%;
-  border: solid transparent;
-  content: ' ';
-  height: 0;
-  width: 0;
-  position: absolute;
-  pointer-events: none;
-}
-
-.draftJsToolbar__popup__GHzbY:after {
-  border-color: rgba(251, 251, 251, 0);
-  border-bottom-color: #fbfbfb;
-  border-width: 4px;
-  margin-left: -4px;
-}
-.draftJsToolbar__popup__GHzbY:before {
-  border-color: rgba(221, 221, 221, 0);
-  border-bottom-color: #ddd;
-  border-width: 6px;
-  margin-left: -6px;
-}
-.draftJsToolbar__buttonWrapper__1Dmqh {
-  display: inline-block;
-}
-
-.draftJsToolbar__button__qi1gf {
-  background: #fbfbfb;
-  color: #888;
-  font-size: 18px;
-  border: 0;
-  padding-top: 5px;
-  vertical-align: bottom;
-  height: 34px;
-  width: 36px;
-}
-
-.draftJsToolbar__button__qi1gf svg {
-  fill: #888;
-}
-
-.draftJsToolbar__button__qi1gf:hover,
-.draftJsToolbar__button__qi1gf:focus {
-  background: #f3f3f3;
-  outline: 0; /* reset for :focus */
-}
-
-.draftJsToolbar__active__3qcpF {
-  background: #efefef;
-  color: #444;
-}
-
-.draftJsToolbar__active__3qcpF svg {
-  fill: #444;
-}
-
-.draftJsToolbar__separator__3M3L7 {
-  display: inline-block;
-  border-right: 1px solid #ddd;
-  height: 24px;
-  margin: 0 0.5em;
-}
-.draftJsToolbar__wrapper__9NZgg {
-  position: absolute;
-  z-index: 1;
-}
-
-// End of original overrides.css
-
-::-moz-selection {
-  background-color: rgba(31, 189, 238, 0.5);
-  border-image: url('data:image/svg+xml;base64,PHN2ZyB4bWxucz0iaHR0cDovL3d3dy53My5vcmcvMjAwMC9zdmciIHdpZHRoPSI2MCIgaGVpZ2h0PSI2MCIgdmlld0JveD0iMCAwIDYwIDYwIj4KICA8ZyBmaWxsPSIjMUZCRUVGIiBmaWxsLXJ1bGU9ImV2ZW5vZGQiIG9wYWNpdHk9Ii45NSI+CiAgICA8cGF0aCBkPSJNMTAgNjBDNC40NzcxNTI1IDYwIDAgNTUuNTI0MDYxOCAwIDUwIDMuNTUyNzEzNjhlLTE1IDQ0LjQ3NzE1MjUgNC40NzU5MzgxOCA0MCAxMCA0MEwyMCA0MCAyMCA1MEMyMCA1NS41MjI4NDc1IDE1LjUyNDA2MTggNjAgMTAgNjB6TTQwIDUwQzQwIDU1LjUyMjg0NzUgNDQuNDc1OTM4MiA2MCA1MCA2MEw1MCA2MEM1NS41MjI4NDc1IDYwIDYwIDU1LjUyNDA2MTggNjAgNTBMNjAgNTBDNjAgNDQuNDc3MTUyNSA1NS41MjQwNjE4IDQwIDUwIDQwTDQwIDQwIDQwIDUwIDQwIDUweiIvPgogIDwvZz4KPC9zdmc+Cg==')
-    20 fill repeat;
-  border-style: solid;
-  border-width: 20px;
-}
-
-::selection {
-  background-color: rgba(31, 189, 238, 0.5);
-  border-image: url('data:image/svg+xml;base64,PHN2ZyB4bWxucz0iaHR0cDovL3d3dy53My5vcmcvMjAwMC9zdmciIHdpZHRoPSI2MCIgaGVpZ2h0PSI2MCIgdmlld0JveD0iMCAwIDYwIDYwIj4KICA8ZyBmaWxsPSIjMUZCRUVGIiBmaWxsLXJ1bGU9ImV2ZW5vZGQiIG9wYWNpdHk9Ii45NSI+CiAgICA8cGF0aCBkPSJNMTAgNjBDNC40NzcxNTI1IDYwIDAgNTUuNTI0MDYxOCAwIDUwIDMuNTUyNzEzNjhlLTE1IDQ0LjQ3NzE1MjUgNC40NzU5MzgxOCA0MCAxMCA0MEwyMCA0MCAyMCA1MEMyMCA1NS41MjI4NDc1IDE1LjUyNDA2MTggNjAgMTAgNjB6TTQwIDUwQzQwIDU1LjUyMjg0NzUgNDQuNDc1OTM4MiA2MCA1MCA2MEw1MCA2MEM1NS41MjI4NDc1IDYwIDYwIDU1LjUyNDA2MTggNjAgNTBMNjAgNTBDNjAgNDQuNDc3MTUyNSA1NS41MjQwNjE4IDQwIDUwIDQwTDQwIDQwIDQwIDUwIDQwIDUweiIvPgogIDwvZz4KPC9zdmc+Cg==')
-    20 fill repeat;
-  border-style: solid;
-  border-width: 20px;
-}
-
-.documentFirstHeading {
-  position: relative;
-  border-bottom: 2px solid @purpleBackground;
-
-  &::before {
-    position: absolute;
-    bottom: -3px;
-    left: 0;
-    width: 30px;
-    border-bottom: 3px solid @pink;
-    content: '';
-  }
-}
-
-.documentDescription {
-  color: #b8c6c8;
-  font-size: 1.125rem;
-}
-
-// Here should be placed all tiles that receive (faked) focus
-.tile.image:focus,
-.tile.video:focus,
-.tile.maps:focus {
-  outline: none;
-}
-
-.tile .tile:not(.inner)::after {
-  position: absolute;
-  top: -9px;
-  left: -9px;
-  width: ~'calc(100% + 18px)';
-  height: ~'calc(100% + 18px)';
-  border: 1px solid rgba(120, 192, 215, 0);
-  border-radius: 3px;
-  content: '';
-}
-
-.tile .tile-add-button {
-  display: none;
-}
-
-.tile.selected .tile-add-button {
-  display: inline-block;
-}
-
-.tile .tile.selected::after,
-.tile .tile.selected:hover::after {
-  border-color: rgba(120, 192, 215, 0.5);
-  border-width: 2px;
-}
-
-.tile .tile:hover::after {
-  border-color: rgba(120, 192, 215, 0.25);
-}
-
-.ui.drag.tile:not(:last-child) {
-  margin-bottom: 2rem;
-}
-
-.ui.drag.tile.image {
-  // This fixes the floating images in Volto Editor! Muahahaha
-  display: block;
-  z-index: 2;
-}
-
-.tile .ui.image {
-  width: 100%;
-}
-
-.tile .ui.message {
-  display: flex;
-  flex-direction: column;
-  justify-content: center;
-  align-items: center;
-
-  svg {
-    margin-bottom: 20px;
-  }
-}
-
-.DraftEditor-editorContainer,
-.DraftEditor-root,
-.public-DraftEditor-content {
-  height: inherit;
-  text-align: initial;
-}
-
-.public-DraftEditor-content[contenteditable='true'] {
-  -webkit-user-modify: read-write-plaintext-only;
-}
-
-.public-DraftEditor-content[contenteditable='true'] {
-  caret-color: #e40166;
-}
-
-.public-DraftEditor-content {
-  min-height: 20px;
-}
-
-.DraftEditor-root {
-  position: relative;
-}
-
-.DraftEditor-editorContainer {
-  position: relative;
-  z-index: 1;
-}
-
-.public-DraftEditor-block {
-  position: relative;
-}
-
-.public-DraftEditorPlaceholder-root {
-  position: absolute;
-  z-index: 1;
-  color: @inputPlaceholderColor;
-}
-
-.DraftEditorPlaceholder-hidden {
-  display: none;
-}
-
-.tile.align.left {
-  z-index: 2;
-  iframe,
-  img {
-    margin-right: 1em !important;
-    margin-bottom: 1em;
-    float: left;
-  }
-
-  iframe {
-    width: 50%;
-    height: 25vw;
-  }
-
-  .ui.image,
-  img {
-    min-width: 50%;
-  }
-}
-
-.tile.align.right {
-  z-index: 2;
-  iframe,
-  img {
-    margin-bottom: 1em;
-    margin-left: 1em !important;
-    float: right;
-  }
-
-  iframe {
-    width: 50%;
-    height: 25vw;
-  }
-
-  .ui.image,
-  img {
-    min-width: 50%;
-  }
-
-}
-
-.tile.align.center {
-  iframe,
-  img {
-    margin-right: auto;
-    margin-left: auto;
-  }
-
-  iframe {
-    width: 100%;
-    height: 35vh;
-  }
-}
-
-.tile.align.full {
-  width: 100% !important;
-
-  iframe {
-    width: 100%;
-    height: 35vh;
-  }
-  img {
-    width: 100%;
-  }
-}
-
-.tile.align:not(.right):not(.left) {
-  clear: both;
-}
-
-.title.tile .public-DraftEditorPlaceholder-inner {
-  font-size: @h1;
-  font-weight: @headerFontWeight;
-  line-height: @headerLineHeight;
-}
-
-.tile {
-  h1:last-child,
-  h2:last-child,
-  h3:last-child,
-  h4:last-child,
-  h5:last-child {
-    margin: @headerMargin;
-  }
-
-  p {
-    margin: @paragraphMargin;
-  }
-
-  .toolbar {
-    position: absolute;
-    z-index: 1;
-    top: -32px;
-    left: 50%;
-    display: flex;
-    padding: 4px;
-    background-color: rgba(255, 255, 255, 0.975);
-    border-radius: 2px;
-    box-shadow: 0 0 8px rgba(0, 0, 0, 0.1), 0 2px 4px rgba(0, 0, 0, 0.05);
-    transform: translate(-50%, 0);
-
-    form {
-      display: flex;
-    }
-
-    & > svg {
-      display: inline-block !important;
-      box-sizing: content-box;
-      padding: 4px;
-      margin-right: 4px;
-      color: #826a6a !important;
-    }
-
-    .ui.input > input {
-      padding: 0;
-      border: none;
-    }
-
-    .ui.icon.button {
-      padding: 4px;
-      margin-left: 4px;
-      border-radius: 1px;
-      color: #826a6a !important;
-
-      &:hover {
-        background-color: #edf1f2 !important;
-      }
-    }
-
-    .ui.buttons:first-child {
-      & .ui.icon.button {
-        margin-left: 0;
-      }
-    }
-
-    &.add-tile {
-      z-index: 100;
-      top: -10px;
-      left: -9px;
-      transform: none;
-    }
-  }
-
-  .ui.active.basic.icon.button {
-    border: 1px solid #2996da;
-    background: transparent !important;
-  }
-
-  position: relative;
-}
-
-.ui.basic.button.tile-add-button,
-.ui.basic.button.tile-delete-button {
-  position: absolute;
-  padding: 0;
-  border: none;
-  margin-top: -22px;
-  margin-bottom: 0;
-  -webkit-box-shadow: none;
-  box-shadow: none;
-  color: #b8c6c8 !important;
-  transform: translateX(-40px);
-
-  &:hover,
-  &:focus {
-    -webkit-box-shadow: none;
-    box-shadow: none;
-    color: #826a6a !important;
-  }
-}
-
-.ui.basic.button.tile-delete-button {
-  top: 36px;
-  right: 0;
-  color: #b8c6b8 !important;
-  transform: translateX(40px);
-
-  &:hover,
-  &:focus {
-    -webkit-box-shadow: none;
-    box-shadow: none;
-    color: #e40166 !important;
-  }
-}
-
-.drag.tile.wrapper {
-  position: relative;
-}
-
-.drag.handle.wrapper {
-  position: absolute;
-  z-index: 1;
-  top: 1px;
-  left: -77px;
-  color: #b8c6c8;
-
-  .icon {
-    background: rgba(255, 255, 255, 0.2);
-    border-radius: 2px;
-  }
-
-  &:hover {
-    color: #826a6a;
-  }
-}
-
-.drag.tile.title .drag.handle.wrapper {
-  top: 5px;
-}
-
-.drag.handle.wrapper.hidden {
-  display: none !important;
-}
-
-.description.tile .public-DraftEditorPlaceholder-inner {
-  font-size: 1.125rem;
-  line-height: @lineHeight;
-}
-
-.callout {
-  padding: 1em;
-  border: 1px solid rgba(34, 36, 38, 0.15);
-  margin: 1rem 0;
-  border-radius: 0.28571429rem;
-  box-shadow: 0 1px 2px 0 rgba(34, 36, 38, 0.15);
-}
-
-.ui.blocker {
-  position: absolute;
-  z-index: 1;
-  width: 100%;
-  height: 100%;
-}
-
-.draftJsToolbar__toolbar__dNtBH {
-  .tile.toolbar();
-  z-index: 102;
-  padding: 3px;
-  border: none;
-
-  &:before {
-    border: none;
-  }
-}
-
-.draftJsToolbar__button__qi1gf {
-  width: 32px;
-  height: 32px;
-  padding: 0;
-  padding: 4px !important;
-  background: rgba(255, 255, 255, 0.975);
-  border-radius: 1px;
-  color: #826a6a;
-}
-
-.draftJsToolbar__buttonWrapper__1Dmqh + .draftJsToolbar__buttonWrapper__1Dmqh {
-  margin-left: 3px;
-}
-
-.draftJsToolbar__button__qi1gf.draftJsToolbar__active__3qcpF {
-  border-radius: 3px;
-  box-shadow: inset 0 0 0 1px @blue;
-  color: @blue;
-}
-
-.draftJsToolbar__separator__3U7qt {
-  height: 32px;
-}
-
-.separator {
-  display: inline-block;
-  height: 24px;
-  border-right: 1px solid #ddd;
-  margin: 0 0 4px 4px;
-  vertical-align: bottom;
-}
-
-.tools {
-  margin-right: 1em;
-}
-
-.comments {
-  margin-top: 20px;
-}
-
-.html-editor {
-  background-color: #fafafa;
-  border-radius: 4px;
-  z-index: 1;
-}
-
-.token.comment,
-.token.prolog,
-.token.doctype,
-.token.cdata {
-  color: #90a4ae;
-}
-
-.token.punctuation {
-  color: #9e9e9e;
-}
-
-.namespace {
-  opacity: 0.7;
-}
-
-.token.property,
-.token.tag,
-.token.boolean,
-.token.number,
-.token.constant,
-.token.symbol,
-.token.deleted {
-  color: #e91e63;
-}
-
-.token.selector,
-.token.attr-name,
-.token.string,
-.token.char,
-.token.builtin,
-.token.inserted {
-  color: #4caf50;
-}
-
-.token.operator,
-.token.entity,
-.token.url,
-.language-css .token.string,
-.style .token.string {
-  color: #795548;
-}
-
-.token.atrule,
-.token.attr-value,
-.token.keyword {
-  color: #3f51b5;
-}
-
-.token.function {
-  color: #f44336;
-}
-
-.token.regex,
-.token.important,
-.token.variable {
-  color: #ff9800;
-}
-
-.token.important,
-.token.bold {
-  font-weight: bold;
-}
-
-.token.italic {
-  font-style: italic;
-}
-
-.token.entity {
-  cursor: help;
-}
-=======
-*******************************/
->>>>>>> 9954c986
+*******************************/