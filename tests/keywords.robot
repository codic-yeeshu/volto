--- conflicted
+++ resolved
@@ -117,10 +117,7 @@
 
 
 Autologin as
-<<<<<<< HEAD
-=======
     [Arguments]  ${username}=admin  ${password}=secret
->>>>>>> 6d73e9c0
     ${headers}  Create dictionary  Accept=application/json  Content-Type=application/json
     ${data}=  Create dictionary  login=admin  password=secret
     Run Keyword If   '${API}' == 'Guillotina'   Create Session  plone  http://localhost:8081/db/container
@@ -135,8 +132,4 @@
     ...   Page fully loaded
     Wait until page contains element  css=#toolbar
     Wait until page contains  Log out
-<<<<<<< HEAD
     Page should contain  Log out
-=======
-    Page should contain  Log out
->>>>>>> 6d73e9c0
