--- conflicted
+++ resolved
@@ -5,12 +5,7 @@
 Library  RequestsLibrary
 Library  SeleniumLibrary  timeout=30  implicit_wait=0
 
-<<<<<<< HEAD
-# Variables  variables.py
-=======
 Variables  variables.py
->>>>>>> 50327abd
-
 
 *** Variables ***
 
@@ -69,25 +64,7 @@
 # action is carried out (e.g. 'the front page')
 
 A logged in site-administrator
-<<<<<<< HEAD
     Autologin as  admin  secret
-=======
-    ${headers}  Create dictionary  Accept=application/json  Content-Type=application/json
-    ${data}=  Create dictionary  login=admin  password=secret
-    Run Keyword If   '${API}' == 'Guillotina'   Create Session  plone  http://localhost:8081/db/container
-    Run Keyword If   '${API}' == 'Plone'   Create Session  plone  http://localhost:55001/plone
-    ${resp}=	Post Request  plone  /@login  headers=${headers}  data=${data}
-    Should Be Equal As Strings	${resp.status_code}	 200
-    # Log  ${resp.json().get('token')}  WARN
-    the front page
-    Add Cookie  auth_token  ${resp.json().get('token')}
-    Reload page
-    Wait until keyword succeeds  120s  1s
-    ...   Page fully loaded
-    Wait until page contains element  css=#toolbar
-    Wait until page contains  Log out
-    Page should contain  Log out
->>>>>>> 50327abd
 
 the front page
     Go to  ${FRONTEND_URL}
@@ -140,9 +117,8 @@
 
 
 Autologin as
-    [Arguments]  ${username}=admin  ${password}=secret
-    ${headers}  Create Dictionary  Accept  application/json  Content-Type  application/json
-    ${data}=  Create dictionary  login  ${username}  password  ${password}
+    ${headers}  Create dictionary  Accept=application/json  Content-Type=application/json
+    ${data}=  Create dictionary  login=admin  password=secret
     Run Keyword If   '${API}' == 'Guillotina'   Create Session  plone  http://localhost:8081/db/container
     Run Keyword If   '${API}' == 'Plone'   Create Session  plone  http://localhost:55001/plone
     ${resp}=	Post Request  plone  /@login  headers=${headers}  data=${data}
@@ -154,4 +130,5 @@
     Wait until keyword succeeds  120s  1s
     ...   Page fully loaded
     Wait until page contains element  css=#toolbar
-    Page should contain  Log out+    Wait until page contains  Log out
+    Page should contain  Log out
